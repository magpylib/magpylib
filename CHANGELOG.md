--- conflicted
+++ resolved
@@ -1,16 +1,11 @@
 # Changelog
 
-<<<<<<< HEAD
 ## [Unreleased] - YYYY-MM-DD
 - Added `units_length` input to the `show` function to allow displaying axes with different length units. This parameter can be set individually for each subplot. ([#786](https://github.com/magpylib/magpylib/pull/786))
-- Fixed markers legend not being suppressible ([#789](https://github.com/magpylib/magpylib/pull/789))
-
-## [5.0.3] - 2024-06-03
-=======
+
 ## [5.0.4] - 2024-06-18
 - Add support for Numpy 2.0 ([#795](https://github.com/magpylib/magpylib/pull/789))
 - Fix markers legend not being suppressible ([#795](https://github.com/magpylib/magpylib/pull/789))
->>>>>>> c6fb5a26
 
 ## [5.0.3] - 2024-06-03
 - Fix subplot object properties propagation ([#780](https://github.com/magpylib/magpylib/pull/780))
