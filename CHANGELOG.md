--- conflicted
+++ resolved
@@ -2,17 +2,14 @@
 
 ## [Unreleased] - YYYY-MM-DD
 
-<<<<<<< HEAD
 - Added the `current_sheet_Hfield` core computation function, and the classes
   `TriangleStrip` and `TriangleSheet` enabling current sheets in the object
   oriented interface. ([#788](https://github.com/magpylib/magpylib/issues/788))
-=======
 - Adding the `centroid` property to all Magpylib objects. This gives the same as
   the `barycenter` property for the objects that have it.
   ([#864](https://github.com/magpylib/magpylib/issues/864))
 - Adding the `volume` property to all Magpylib objects
   ([#864](https://github.com/magpylib/magpylib/issues/864))
->>>>>>> 5bd097a8
 - Improved docstrings by adding examples where missing and by using rounding in
   all examples to avoid doctest fails.
 - Fixed a bug where a core getH would return the B-field.
