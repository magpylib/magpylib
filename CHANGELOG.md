All notable changes to magpylib are documented here.


# Changelog

<<<<<<< HEAD
## [5.0.0dev]
- The Magpylib inputs and outputs are now in **SI Units**. The `magnetization` term has also been redefined and is now codependent with the `polarization` term ([#712](https://github.com/magpylib/magpylib/issues/712))
- Added `getM` (magnetization) and `getJ` (polarization) top level functions. Also an `in_out` (inside/ouside) parameter is added to specify the location of the observers relative to the magnet body in order to increase performance ([#717](https://github.com/magpylib/magpylib/issues/717))
-
=======
## [5.0.1] - 2024-04-12
- Fixed a bug where `getBHJM` of a Collection would produce one extra dimension ([#753](https://github.com/magpylib/magpylib/issues/753))
- Fixed a bug where the legend of a deeply nested Collection would be wrong ([#756](https://github.com/magpylib/magpylib/issues/756))

## [5.0.0] - 2024-03-13
### ⚠️ Breaking Changes ⚠️
- The Magpylib inputs and outputs are now in **SI Units**.
- The `magnetization` parameter has also been redefined to reflect the true physical magnetization quantity in units of A/m.
### Other Improvements
- The `magnetization` parameter is now codependent with the new `polarization` parameter that is the physical magnetic polarization ([#712](https://github.com/magpylib/magpylib/issues/712)) in units of Tesla.
- Added `getM` (magnetization) and `getJ` (polarization) top level functions and class methods reminiscent of `getB` and `getH`.
- The `in_out` (inside/outside) parameter is added to all field functions (`getBHJM`) to specify the location of the observers relative to the magnet body in order to increase performance ([#717](https://github.com/magpylib/magpylib/issues/717), [#608](https://github.com/magpylib/magpylib/issues/608))
- Review of documentation and adding a few requested things ([#685](https://github.com/magpylib/magpylib/issues/685), some of [#659](https://github.com/magpylib/magpylib/issues/659))
- Added mu0 at top level as `magpylib.mu_0`. The value of mu0 is taken from scipy and follows the 2019 redefinition. All internal computations now include this new value. ([#714](https://github.com/magpylib/magpylib/issues/714), [#731](https://github.com/magpylib/magpylib/issues/731))
- The core level now includes only the true bottom level implementations. ([#727](https://github.com/magpylib/magpylib/issues/727))
- As Matplotlib graphic representation of 3D objects is terrible, we decided to go back to "arrow" graphic default mode when graphic backend is "Matplotlib".([#735](https://github.com/magpylib/magpylib/issues/735))
>>>>>>> ccf11c35

## [4.5.1] - 2023-12-28
- Fixed a field computation issue where H-field resulting from axial magnetization is computed incorrectly inside of Cylinders ([#703](https://github.com/magpylib/magpylib/issues/703))

## [4.5.0] - 2023-12-13
- Added optional handedness parameter for Sensors ([#687](https://github.com/magpylib/magpylib/pull/687))
- Renaming classes: `Line`→`Polyline`, `Loop`→`Circle`. Old names are still valid but will issue a `DeprecationWarning` and will eventually be removed in the next major version ([#690](https://github.com/magpylib/magpylib/pull/690))
- Rework CI/CD workflows ([#686](https://github.com/magpylib/magpylib/pull/686))

## [4.4.1] - 2023-11-09
- Fix deployment release ([#682](https://github.com/magpylib/magpylib/pull/682))
- Fix axis mismatch on show/hide of sensor arrows ([#679](https://github.com/magpylib/magpylib/pull/679))
- Documentation improvements ([#673](https://github.com/magpylib/magpylib/pull/673))


## [4.4.0] - 2023-09-03
- Included self-intersection check in `TriangularMesh` ([#622](https://github.com/magpylib/magpylib/pull/622))
- Fixed incorrect edge case of TriangularMesh reorientation ([#644](https://github.com/magpylib/magpylib/pull/644))
- Discontinuous segments in `current.Line` are now accepted and correctly treated as separate lines ([#632](https://github.com/magpylib/magpylib/pull/632), [#642](https://github.com/magpylib/magpylib/pull/642))
- Objects can now be displayed with missing dimension and/or excitation ([#640](https://github.com/magpylib/magpylib/pull/640))
- Added magnetization and current arrows `sizemode` styling option (absolute or scaled) ([#639](https://github.com/magpylib/magpylib/pull/639))
- `Collection` objects now also have a default description when displayed (number of children) ([#634](https://github.com/magpylib/magpylib/pull/634))
- Many minor graphic improvements ([#663](https://github.com/magpylib/magpylib/pull/663), [#649](https://github.com/magpylib/magpylib/issues/649), [#653](https://github.com/magpylib/magpylib/issues/653))
- `legend` style option ([#650](https://github.com/magpylib/magpylib/issues/650))
- Changed unit naming in text to comply with DIN Norm 641 ([#614](https://github.com/magpylib/magpylib/issues/614))
- Improved documentation now boasting a contribution guide, a news-blog, an example and tutorial gallery, a getting started section and many other improvements ([#621](https://github.com/magpylib/magpylib/issues/621), [#596](https://github.com/magpylib/magpylib/issues/596), [#580](https://github.com/magpylib/magpylib/issues/580))
<<<<<<< HEAD
- Improved numerical stability of `CylinderSegement`, ([#648](https://github.com/magpylib/magpylib/issues/648), [#651](https://github.com/magpylib/magpylib/issues/651))
=======
- Improved numerical stability of `CylinderSegment`, ([#648](https://github.com/magpylib/magpylib/issues/648), [#651](https://github.com/magpylib/magpylib/issues/651))
>>>>>>> ccf11c35


## [4.3.0] - 2023-06-25
- New `TriangularMesh` magnet class added to conveniently work with triangular surface meshes instead of large collections of individual `Triangle` objects. The `TriangularMesh` class performs important checks (closed, connected, oriented) and can directly import pyvista objects and for convex hull bodies. ([#569](https://github.com/magpylib/magpylib/issues/569), [#598](https://github.com/magpylib/magpylib/pull/598)).
- Added magnetization coloring for `matplotlib` backend ([#597](https://github.com/magpylib/magpylib/pull/597))
- New automatic backend behavior, set to a dynamic default `auto` depending on the current environment and the given `canvas`, if provided. ([#617](https://github.com/magpylib/magpylib/pull/617))
- Drop python 3.7 support, following python life cycle. ([#616](https://github.com/magpylib/magpylib/pull/616))

## [4.2.0] - 2023-01-27
- (Re)introducing the powerful `misc.Triangle` class that can be used to compute magnetic fields of arbitrarily shaped bodies by approximating their surface with triangular faces. ([#568](https://github.com/magpylib/magpylib/issues/568))
- Introducing the `magnet.Tetrahedron` class as a derivate of the Triangle class. ([#289](https://github.com/magpylib/magpylib/issues/289))
- Change pyvista plotting defaults when using `show(backend='pyvista')` to fit better with other libraries. ([#551](https://github.com/magpylib/magpylib/issues/551))
- Added code of conduct attempting to align with NumFocus standards ([#558](https://github.com/magpylib/magpylib/issues/558))
- Improved Loop field computation in terms of performance and numerical stability ([#374](https://github.com/magpylib/magpylib/issues/374))
- Add `magnetization.mode` style to allow showing magnetization direction for any backend ([#576](https://github.com/magpylib/magpylib/pull/576))
- Documentation changes:
    - Correct conda install command
    - Integration of Triangle and Tetrahedron
    - Changed example gallery substructure
    - Rewritten and added some passages
- Fixed some bugs, minor performance increase, internal refactoring

## [4.1.2] - 2023-01-15
- Fix wrong magnetization arrow direction for some edge cases ([#570](https://github.com/magpylib/magpylib/discussions/570), [#571](https://github.com/magpylib/magpylib/issues/571), [#572](https://github.com/magpylib/magpylib/pull/572))
- Fix cryptic `getB`/`getH` error message ([#562](https://github.com/magpylib/magpylib/issues/562), [#563](https://github.com/magpylib/magpylib/pull/563))

## [4.1.1] - 2022-08-11
- Fix inverted y and z axes colors for sensor representations ([#556](https://github.com/magpylib/magpylib/pull/556))

## [4.1.0] - 2022-08-08
- Field computation `getB`/`getH` now supports 2D [pandas](https://pandas.pydata.org/).[dataframe](https://pandas.pydata.org/docs/user_guide/dsintro.html#dataframe) in addition to the `numpy.ndarray` as output type. ([#523](https://github.com/magpylib/magpylib/pull/523))
- Internal `getB`/`getH` refactoring. The direct interface with `'Line'` source argument now also accepts `'vertices'` as argument. ([#540](https://github.com/magpylib/magpylib/pull/540))
- Complete plotting backend rework to prepare for easy implementation of new backends, with minimal maintenance. ([#539](https://github.com/magpylib/magpylib/pull/539))
- New [Pyvista](https://docs.pyvista.org/) plotting backend ([#548](https://github.com/magpylib/magpylib/pull/548))
- Improvements on the [documentation](https://magpylib.readthedocs.io/en/latest/)

## [4.0.4] - 2022-06-09

- Exclude redundant properties with `_all` suffix in the `.describe()` method ([#534](https://github.com/magpylib/magpylib/pull/534))
- Docstring improvements ([#535](https://github.com/magpylib/magpylib/pull/535))

## [4.0.3] - 2022-05-13

- Fix copy order Bug ([#530](https://github.com/magpylib/magpylib/issues/530))

## [4.0.2] - 2022-05-04

- Fix magnetization coloring with mesh grouping (plotly) ([#526](https://github.com/magpylib/magpylib/pull/526))
- Allow float color quadruples ([#529](https://github.com/magpylib/magpylib/pull/529))

## [4.0.1] - 2022-04-29

- Graphic performance update for plotly when showing a large number of objects. ([#524](https://github.com/magpylib/magpylib/pull/524))

## [4.0.0] - 2022-04-14

This is a major update that includes

- API changes
- New features
- Improved internal workings

### Magpylib class changes/fixes:
- `Box` class renamed to `Cuboid`. ([#350](https://github.com/magpylib/magpylib/issues/350))
- `Circular` class renamed to `Loop`. ([#402](https://github.com/magpylib/magpylib/pull/402))
- New `CylinderSegment` class with dimension `(r1,r2,h,phi1,phi2)` with the inner radius `r1`, the outer radius `r2` the height `h` and the cylinder section angles `phi1 < phi2`. ([#386](https://github.com/magpylib/magpylib/issues/386), [#385](https://github.com/magpylib/magpylib/issues/385), [#484](https://github.com/magpylib/magpylib/pull/484), [#480](https://github.com/magpylib/magpylib/issues/480))
- New `CustomSource` class for user defined field functions ([#349](https://github.com/magpylib/magpylib/issues/349), [#409](https://github.com/magpylib/magpylib/issues/409), [#411](https://github.com/magpylib/magpylib/pull/411), [#506](https://github.com/magpylib/magpylib/pull/506))
- All Magpylib objects can now be initialized without excitation and dimension attributes.
- All classes now have the `parent` attribute to reference to a collection they are part of. Any object can only have a single parent.
- All classes have the `describe` method which gives a quick object property overview.

### Field computation changes/fixes:
- New computation core. Added top level subpackage `magpylib.core` where all field implementations can be accessed directly without the position/orientation interface. ([#376](https://github.com/magpylib/magpylib/issues/376))
- Direct interface functions `getBdict` and `getHdict` (previously `getBv` and `getHv`) are now integrated into `getB` and `getH`. See docs for details ([#449](https://github.com/magpylib/magpylib/pull/449))
- Generally improved field expressions: ([#374](https://github.com/magpylib/magpylib/issues/374))
  - Negative dimension input taken as absolute when only positive dimensions are allowed.
  - Scale invariant field evaluations.
  - Special cases caught within 1e-15 rtol and atol to account for numerical imprecision with positioning (e.g. object rotation).
  - Suppress numpy divide/invalid warnings. return `np.nan` as `(0,0,0)` (e.g. on magnet edges or on line currents) and allow return of `np.inf`.
  - New closed form implementation for `Cylinder` with diametral magnetization is much faster (100-1000x) and numerically stable for small `r`. ([#404](https://github.com/magpylib/magpylib/issues/404), [#370](https://github.com/magpylib/magpylib/issues/370))
  - Improved numerical stability of current loop field. Now 12-14 correct digits everywhere. ([#374](https://github.com/magpylib/magpylib/issues/374))
  - Fixed `Collection` of `Lines` field computation error. ([#368](https://github.com/magpylib/magpylib/issues/368))
- Object oriented interface fixes and modifications:
  - Improved performance of `getB` and `getH`.
  - Fixed array dimension wrongly reduced when `sumup=True` and `squeeze=False` ind `getB` and `getH` functions ([#425](https://github.com/magpylib/magpylib/issues/425), [#426](https://github.com/magpylib/magpylib/pull/426))
  - Minimal non-squeeze output shape is (1,1,1,1,3), meaning that a single pixel is now also represented. ([#493](https://github.com/magpylib/magpylib/pull/493))
- With the new kwarg `pixel_agg` it is now possible to apply a numpy function with reducing functionality (like `mean`, `min`, `average`) to the pixel output. In this case, it is allowed to provide `getB` and `getH` with different observer input shapes. ([#503](https://github.com/magpylib/magpylib/pull/503))

### Major graphic output overhaul:
- Styles:
  - All object now have the `style` attribute for graphical output customization. Arguments can be passed as dictionaries, class attributes or with underscore magic.
  - Style defaults stored in `magpylib.defaults.display`. ([#291](https://github.com/magpylib/magpylib/issues/291), [#396](https://github.com/magpylib/magpylib/pull/396))
  - Possibility to add a custom 3D-model to any object. ([#416](https://github.com/magpylib/magpylib/pull/416))
- `display` now called `show`, to be more in-line with standard graphic backends. Functionality completely overhauled to function with styles. ([#453](https://github.com/magpylib/magpylib/pull/453), [#451](https://github.com/magpylib/magpylib/issues/451))
  - New `show` arguments replace previous ones. Some are now handed over through styles.
    - `axis` ➡️ `canvas`
    - `show_direction` ➡️ `style_magnetization_show`
    - `show_path` ➡️ `style_path_show` ([#453](https://github.com/magpylib/magpylib/pull/453))
    - `size_sensors`&`size_dipoles` ➡️ `style_size`
    - `size_direction` ➡️ `style_magnetization_size`
    - new `zoom` option
- Plotly as new optional graphic backend. 🚀 ([#396](https://github.com/magpylib/magpylib/pull/396), [#353](https://github.com/magpylib/magpylib/issues/353))
  - `plotly` is now automatically installed with Magpylib. ([#395](https://github.com/magpylib/magpylib/issues/395))
  - Interactive path `animation` option in `show`. ([#453](https://github.com/magpylib/magpylib/pull/453))
  - Automatic Matplotlib <-> Plotly style input translations ([#452](https://github.com/magpylib/magpylib/issues/452), [#454](https://github.com/magpylib/magpylib/pull/454))
- Misc:
  - Added `matplotlib` pixel display ([#279](https://github.com/magpylib/magpylib/issues/279))
  - Sensors have their own color now ([#483](https://github.com/magpylib/magpylib/pull/483))
  - UI fix empty display ([#401](https://github.com/magpylib/magpylib/issues/401))
  - Error msg when `show` is called without argument ([#448](https://github.com/magpylib/magpylib/issues/448))

### New documentation:
- Completely new structure and layout. ([#399](https://github.com/magpylib/magpylib/issues/399), [#294](https://github.com/magpylib/magpylib/issues/294))
- Binder links and live code. ([#389](https://github.com/magpylib/magpylib/issues/389))
- Example galleries with practical user examples
- Guidelines for advanced subclassing of `Collection` to form complex dynamic compound objects that seamlessly integrate into the MAgpylib interface.

### Geometry interface modification
- Added all scipy Rotation forms as rotation object methods. ([#427](https://github.com/magpylib/magpylib/pull/427))
- `move` and `rotate` inputs differentiate between scalar and vector input. Scalar input is applied to the whole path vector input is merged. ([#438](https://github.com/magpylib/magpylib/discussions/438), [#444](https://github.com/magpylib/magpylib/issues/444), [#442](https://github.com/magpylib/magpylib/issues/443))
- `move` and `rotate` methods have default `start='auto'` (scalar input: `start=0`-> applied to whole path, vector input: `start=len_path`-> append) instead of `start=-1`.
- `move` and `rotate` methods maintain collection geometry when applied to a collection.
- Improved `position` and `orientation` setter methods in line with `move` and `rotate` functionality and maintain `Collection` geometry.
- Removed `increment` argument from `move` and `rotate` functions ([#438](https://github.com/magpylib/magpylib/discussions/438), [#444](https://github.com/magpylib/magpylib/issues/444))

### Modifications to the `Collection` class
- Collections can now contain `Source`, `Sensor` and other `Collection` objects and can function as source and observer inputs in `getB` and `getH`. ([#502](https://github.com/magpylib/magpylib/pull/502), [#410](https://github.com/magpylib/magpylib/issues/410), [#415](https://github.com/magpylib/magpylib/pull/415), [#297](https://github.com/magpylib/magpylib/issues/297))
- Instead of the property `Collection.sources` there are now the `Collection.children`, `Collection.sources`, `Collection.sensors` and `Collection.collections` properties. Setting these collection properties will automatically override parents. ([#446](https://github.com/magpylib/magpylib/issues/446), [#502](https://github.com/magpylib/magpylib/pull/502))
- `Collection` has it's own `position`, `orientation` and `style`. ([#444](https://github.com/magpylib/magpylib/issues/444), [#461](https://github.com/magpylib/magpylib/issues/461))
- All methods applied to a collection maintain relative child-positions in the local reference frame.
- Added `__len__` dunder for `Collection`, so that `Collection.children` length is returned. ([#383](https://github.com/magpylib/magpylib/issues/383))
- `-` operation was removed.
- `+` operation now functions as `a + b = Collection(a, b)`. Warning: `a + b + c` now creates a nested collection !
- Allowed `Collection`, `add` and  `remove` input is now only `*args` or a single flat list or tuple of Magpylib objects.
- `add` and `remove` have some additional functionality related to child-parent relations.
- The `describe` method gives a great Collection tree overview.

### Other changes/fixes:
- Magpylib error message improvement. Msg will now tell you what input is expected.
- Magpylib object `copy` method now works properly ([#477](https://github.com/magpylib/magpylib/pull/477), [#470](https://github.com/magpylib/magpylib/pull/470), [#476](https://github.com/magpylib/magpylib/issues/476))
- Defaults and input checks ([#406](https://github.com/magpylib/magpylib/issues/406))
  - `magpylib.Config` parameters are now in `magpylib.defaults`. ([#387](https://github.com/magpylib/magpylib/issues/387))
  - `config.ITERCYLINDER` is now obsolete. The iterative solution replaced by a new analytical expression.
  - `config.inputchecks` is removed - input checks are always performed.

---
## [3.0.5] - 2022-04-26

- fix docs build
---
## [3.0.4] - 2022-02-17

- fix `Collection` operation tests

---
## [3.0.3] - 2022-02-17

### Fixed
- When adding with `Source + Collection` to create a new `Collection`, the original now remains unaffected ([#472](https://github.com/magpylib/magpylib/issues/472))

---

## [3.0.2] - 2021-06-27
- Update release version and license year ([#343](https://github.com/magpylib/magpylib/pull/343), [#344](https://github.com/magpylib/magpylib/pull/344))

---

## [3.0.1] - 2021-06-27

- Add deployment automation ([#260](https://github.com/magpylib/magpylib/issues/260), [#296](https://github.com/magpylib/magpylib/issues/296), [#341](https://github.com/magpylib/magpylib/pull/341), [#342](https://github.com/magpylib/magpylib/pull/342))


---
## [3.0.0] - 2021-06-27

This is a major update that includes

- API changes
- New features
- Improved internal workings
### Added

- New `orientation` property:
  - The `orientation` attribute stores the relative rotation of an object with respect to the reference orientation (defined in each class docstring).
  - The default (`orientation=None`) corresponds to a unit rotation.
  - `orientation` is stored as a `scipy.spatial.transform.Rotation` object.
  - Calling the attribute `source.orientation` returns a scipy Rotation object `R`.
  - Make use of all advantages of this great scipy package:
    - define `R.from_rotvec()` or `R.from_quat()` or ...
    - view with `R.as_rotvec()` or `R.as_quat()` or ...
    - combine subsequent rotations `R1 * R2 * R3`
- Sensor pixel:
  - The new `Sensor(position, pixel, orientation)` class has the argument `pixel` which is `(0,0,0)` by default and refers to pixel positions inside the Sensor (in the Sensor local CS). `pixel` is an arbitrary array_like of the shape (N1, N2, ..., 3).
- Geometry paths:
  - The `position` and `orientation` attributes can now store paths in the global CS. For a path of length M the attribute `position` is an array of the shape (M,3) and `orientation` is a Rotation object with length M. Each path position is associated with a respective rotation.
  - Field computations `getB()` and `getH()` will evaluate the field for all source path positions.
  - Paths can be set by hand `position = X`, `orientation = Y`, but they can also conveniently be generated using the `rotate` and `move` methods.
  - Paths can be shown via the `show_path=True` kwarg in `display()`. By setting `show_path=x` the object will be displayed at every `x`'th path step. This helps to follow up on object rotation along the path.
  - All objects have a `reset_path()` method defined to set their paths to `position=(0,0,0)` and `orientation=None`.

- Streamlining operation with all Magpylib objects:
  - All objects (Sensors, Sources, Collections) have additional direct access to
    - `.display()` method for quick self-inspection.
    - `getB()` and `getH()` methods for fast field computations
    - `__repr__` attribute defined and will return their type and their `id`.
- Other new features:
  - The top-level `Config` allows users to access and edit Magpylib default values.
### Changed
- Renamed modules:
  - `.magnet` and `.current` sub-packages were moved to the top level.
  - The `.moment` sub-package was renamed to `.misc` and was moved to the top level.
  - The `.vector` sub-package was completely removed. Functionalities are mostly replaced by new top-level function `getBv()`.
  - The `.math` sub-package was removed. Functionalities are mostly provided by the `scipy - Rotation` package.
- Renamed functions:
  - The top level function `displaySystem()` was renamed to `display()`.
- Renamed attributes (parameters cannot be initialized in their short forms anymore):
    - `angle` and `axis` are replaced by `orientation`
    - `dimension` is replaced by `diameter` for Loop and Sphere classes.
    - `angle`&`axis` are replaced by `orientation`.

- Modified rotate methods:
  - The class methods `.rotate(angle, axis, anchor)` have been replaced by a new `.rotate(rotation, anchor, increment, start)` method where `rotation` ist a scipy `Rotation` object.
  - The original angle-axis-anchor rotation is now provided by the new method `.rotate_from_angax(angle, axis, anchor, increment, start, degrees)`.
    - The argument `axis` can now easily be set to the global CS axes with `"x"`, `"y"`, `"z"`.
    - The anchor argument `anchor=0` represents the origin `(0,0,0)`.
    - `angle` argument is in units of deg by default. It can now be set to rad using the `degrees` argument.
  - The "move"-class method is now `.move(displacement, increment, start)`
  - Rotation and move methods can now be used to generate paths using vector input and the `increment` and `start` arguments.
  - All operations can now be chained (e.g. `.move_by().rotate().move_to()`)
- Miscellaneous:
  - `getB(pos)` now takes single AND vector position arguments. If a vector is handed to getB it will automatically execute vectorized code from the vector module.
  - In a finite region (size defined by `Config.EDGESIZE`) about magnet edges and line currents the field evaluates to `(0,0,0)` instead of `(NaN, NaN, NaN)`. Special case catching reduces performance slightly.
### Updated
- Improved Computation:
  - The Box field is now more stable. Numerical instabilities in the outfield were completely removed.
- Updated Field computation interface
  - There are two fundamental arguments for field computation:
    - The argument `sources` refers to a source/Collection or to a 1D list of L sources and/or Collections.
    - The argument `observers` refers to a set of positions of shape (N1, N2, ..., 3) or a Sensor with `pixel` shape (N1, N2, ..., 3) or a 1D list of K Sensors.
  - With Magpylib3 there are several ways to compute the field:
    1. `source.getB(*observers)`
    2. `sensor.getB(*sources)`
    3. `magpylib.getB(sources, observers)`
      - The output shape is always (L, M, K, N1, N2, ..., 3) with L sources, M path positions, K sensors and N (pixel) positions.
      - Objects with shorter paths will be considered as static once their path ends while other paths still continue.
    4. `magpylib.getBv(**kwargs)` gives direct access to the field formulas and mostly replaces the `getBv_XXX()` functionality of v2. All inputs must be arrays of length N or of length 1 (statics will be tiled).
  - While `getBv` is the fastest way to compute the fields it is much more convenient to use `getB()` which mostly provides the same performance. Specifically,the new `getB()` automatically groups all inputs for combined vectorized evaluation. This leads to a massive speedup when dealing with large Collections of similar sources.
  - In addition to `getB`, the new `getH` returns the field in kA/m.

### Removed
- the kwarg `niter=50` does not exist anymore for the Cylinder field computation. The functionality was completely replaced by the config setting `Config.ITER_CYLINDER=50`.

---
## [2.3.0b] - 2020-01-17

### Changed
- Improved performance of getB for diametral magnetized Cylinders by 20%.
- GetB of Line current now uses vectorized code which leads to massive performance enhancement.
- **IMPORTANT:** position arguments of `getBv` functions have been flipped! First comes the source position POSm THEN the observer position POSo!


### Added
- completed the library vector functionality adding magnet Cylinder, moment Dipole, current Loop and Line. This includes adding several private vectorized functions (e.g. ellipticV) to mathLib_vector, adding respective tests and docs examples.

---

## [2.1.0b] - 2019-12-06

### Added
- Docstrings for vector functions.
- displaySystem kwarg `figsize`
- bringing documentation up to speed

### Fixed
- init file bug

---

## [2.0.0b] - 2019-11-29
This is a major update that includes

API changes
New features
Improved internal workings
### Changed
- Restructuring
  - displaySystem is now a top-level function, not a Collection method anymore.
  - getBsweep and multiprocessing options have been completely removed, this functionality
    should be overtaken by the new vector functionality which uses the numpy native vectorized
    code paradigm. If mkl library is set (test by numpy.show_config()) numpy will also
    automatically use multiprocessing. Code parallelization at magpylib level should be done
    by hand.
- Docstrings are adjusted to work better with intellisense. (Problems with *.rst code)
- public rotatePosition() is now called angleAxisRotation(), former private angleAxisRotation
    is now called angleAxisRotation_priv().
- Major rework of the documentation and examples.

### Added
- Performance computation trough vector functionality included in new top-level subpackage "vector"
- Vectorized versions of math functions added to "math" subpackage

---

## [1.2.1b0] - 2019-07-31
### Changed
- Optimized getB call (utility integrated)
- Improved Documentation (added Sensor class v1)

---

## [1.2.0b0] - 2019-07-16
### Added
- Sensor Class
  - This allows users to create a coordinate system-enabled Sensor object, which can be placed, rotated, moved and oriented.
  - This object can take the B-Field of a system (be it single source or a Collection) with the added functionality of having its own reference in the coordinate space, allowing users to easily acquire relative B-Field measurements of a system from an arbitrarily placed sensor object.
  - Sensors in a list may be displayed in the `Collection.displaySystem()` by using the `sensors` keyword argument.
- Added content to the `__repr__` builtin to all source classes for quick console evaluations, simply call a defined object in your Python shell to print out its attributes.
### Changed
- Edge cases in field calculations now return a proper [RuntimeWarning](https://docs.python.org/3/library/exceptions.html#RuntimeWarning) instead of console prints
### Fixed
- Unused imports and variables

---

## [1.1.1b0] - 2019-06-25
### Added
- Changelog
### Changed
- Change `Collection.displaySystem()` not having the `block=False` setting for matplotlib's `pyplot.show()` by default, this meant that outside interactive mode calling this function would hang the script until the plot was closed.
  - If for some reason you want to block the application, you may still use `Collection.displaySystem()`'s `suppress=True` kwarg then call pyplot.show() normally.
  - This should cause no API changes, if you have problems please notify us.

### Fixed
- Fix multiprocessing enabled `Collection.getBsweep()` for lots of objects with few positions causing great performance loss. This functionality now behaves as expected for the use case.
- Fix `Collection.displaySystem()`'s drawing of Dipole objects in external axes (plots) using the `subplotAx` kwarg crashing the application. This functionality now behaves as expected for the use case.

---

## [1.1.0b0] - 2019-06-14
### Added
- Implemented one new kwarg for `Collection.displaySystem()`:

    > `subplotAx=None`
        Draw into a subplot axe that already exists. The subplot needs to be 3D projected

  This allows for creating side-by-side plots using displaySystem.
  Figure information must be set manually in pyplot.figure() in order to not squash the plots upon subplotting.


    <details>
    <summary> Click here for Example </summary>

    Code: https://gist.github.com/lucasgcb/77d55f2fda688e2fb8e1e4a68bb830b8

    **Output:**
    ![image](https://user-images.githubusercontent.com/7332704/58973138-86b4a600-87bf-11e9-9e63-35892b7a6713.png)

    </details>

### Changed

- `getBsweep()` for Collections and Sources now always returns a numpy array
- Zero-length segments in Line sources now return `[0,0,0]` and a warning, making it easier to draw spirals without letting users do this unaware.

### Fixed
- Added a workaround fix for a rotation bug we are still working on.

---

## [1.0.2b0] - 2019-05-29

### Added

- `MANIFEST.in` file containing the LICENSE for bundling in PyPi

---

## [1.0.1b0] - 2019-05-28

### Added

- Issue and Pull Request Templates to Repository
- Continuous Integration settings (Azure and Appveyor)
- Code Coverage Reports with codecov



### Removed

- Support for Python 3.5 and under.

---

## [1.0.0b0] - 2019-05-21

The first official release of the magpylib library.

### Added

- Source classes:
   - Box
   - Cylinder
   - Sphere
   - Loop Current
   - Current Line
   - Dipole
- Collection class

---

[5.0.1]:https://github.com/magpylib/magpylib/compare/5.0.0...HEAD
[5.0.0]:https://github.com/magpylib/magpylib/compare/4.5.1...5.0.0
[4.5.1]:https://github.com/magpylib/magpylib/compare/4.5.0...4.5.1
[4.5.0]:https://github.com/magpylib/magpylib/compare/4.4.0...4.5.0
[4.4.1]:https://github.com/magpylib/magpylib/compare/4.4.0...4.4.1
[4.4.0]:https://github.com/magpylib/magpylib/compare/4.3.0...4.4.0
[4.3.0]:https://github.com/magpylib/magpylib/compare/4.2.0...4.3.0
[4.2.0]:https://github.com/magpylib/magpylib/compare/4.1.2...4.2.0
[4.1.2]:https://github.com/magpylib/magpylib/compare/4.1.1...4.1.2
[4.1.1]:https://github.com/magpylib/magpylib/compare/4.1.0...4.1.1
[4.1.0]:https://github.com/magpylib/magpylib/compare/4.0.4...4.1.0
[4.0.4]:https://github.com/magpylib/magpylib/compare/4.0.3...4.0.4
[4.0.3]:https://github.com/magpylib/magpylib/compare/4.0.2...4.0.3
[4.0.2]:https://github.com/magpylib/magpylib/compare/4.0.1...4.0.2
[4.0.1]:https://github.com/magpylib/magpylib/compare/4.0.0...4.0.1
[4.0.0]:https://github.com/magpylib/magpylib/compare/3.0.4...4.0.0
[3.0.5]:https://github.com/magpylib/magpylib/compare/3.0.4...3.0.5
[3.0.4]:https://github.com/magpylib/magpylib/compare/3.0.3...3.0.4
[3.0.3]:https://github.com/magpylib/magpylib/compare/3.0.2...3.0.3
[3.0.2]:https://github.com/magpylib/magpylib/compare/3.0.1...3.0.2
[3.0.1]:https://github.com/magpylib/magpylib/compare/3.0.0...3.0.1
[3.0.0]:https://github.com/magpylib/magpylib/compare/2.3.0-beta...3.0.0
[2.3.0b]:https://github.com/magpylib/magpylib/compare/2.1.0-beta...2.3.0-beta
[2.1.0b]:https://github.com/magpylib/magpylib/compare/2.0.0-beta...2.1.0-beta
[2.0.0b]:https://github.com/magpylib/magpylib/compare/1.2.1-beta...2.0.0-beta
[1.2.1b0]: https://github.com/magpylib/magpylib/compare/1.2.0-beta...1.2.1-beta
[1.2.0b0]: https://github.com/magpylib/magpylib/compare/1.1.1-beta...1.2.0-beta
[1.1.1b0]: https://github.com/magpylib/magpylib/compare/1.1.0-beta...1.1.1-beta
[1.1.0b0]: https://github.com/magpylib/magpylib/compare/1.0.1-beta...1.1.0-beta
[1.0.2b0]: https://github.com/magpylib/magpylib/compare/1.0.1-beta...1.0.2-beta
[1.0.1b0]: https://github.com/magpylib/magpylib/compare/1.0.0-beta...1.0.1-beta
[1.0.0b0]: https://github.com/magpylib/magpylib/releases/tag/1.0.0-beta


The format is based on [Keep a Changelog](https://keepachangelog.com/en/1.0.0/),
and this project adheres to [Semantic Versioning](https://semver.org/spec/v2.0.0.html).<|MERGE_RESOLUTION|>--- conflicted
+++ resolved
@@ -3,12 +3,6 @@
 
 # Changelog
 
-<<<<<<< HEAD
-## [5.0.0dev]
-- The Magpylib inputs and outputs are now in **SI Units**. The `magnetization` term has also been redefined and is now codependent with the `polarization` term ([#712](https://github.com/magpylib/magpylib/issues/712))
-- Added `getM` (magnetization) and `getJ` (polarization) top level functions. Also an `in_out` (inside/ouside) parameter is added to specify the location of the observers relative to the magnet body in order to increase performance ([#717](https://github.com/magpylib/magpylib/issues/717))
--
-=======
 ## [5.0.1] - 2024-04-12
 - Fixed a bug where `getBHJM` of a Collection would produce one extra dimension ([#753](https://github.com/magpylib/magpylib/issues/753))
 - Fixed a bug where the legend of a deeply nested Collection would be wrong ([#756](https://github.com/magpylib/magpylib/issues/756))
@@ -25,7 +19,6 @@
 - Added mu0 at top level as `magpylib.mu_0`. The value of mu0 is taken from scipy and follows the 2019 redefinition. All internal computations now include this new value. ([#714](https://github.com/magpylib/magpylib/issues/714), [#731](https://github.com/magpylib/magpylib/issues/731))
 - The core level now includes only the true bottom level implementations. ([#727](https://github.com/magpylib/magpylib/issues/727))
 - As Matplotlib graphic representation of 3D objects is terrible, we decided to go back to "arrow" graphic default mode when graphic backend is "Matplotlib".([#735](https://github.com/magpylib/magpylib/issues/735))
->>>>>>> ccf11c35
 
 ## [4.5.1] - 2023-12-28
 - Fixed a field computation issue where H-field resulting from axial magnetization is computed incorrectly inside of Cylinders ([#703](https://github.com/magpylib/magpylib/issues/703))
@@ -52,11 +45,7 @@
 - `legend` style option ([#650](https://github.com/magpylib/magpylib/issues/650))
 - Changed unit naming in text to comply with DIN Norm 641 ([#614](https://github.com/magpylib/magpylib/issues/614))
 - Improved documentation now boasting a contribution guide, a news-blog, an example and tutorial gallery, a getting started section and many other improvements ([#621](https://github.com/magpylib/magpylib/issues/621), [#596](https://github.com/magpylib/magpylib/issues/596), [#580](https://github.com/magpylib/magpylib/issues/580))
-<<<<<<< HEAD
-- Improved numerical stability of `CylinderSegement`, ([#648](https://github.com/magpylib/magpylib/issues/648), [#651](https://github.com/magpylib/magpylib/issues/651))
-=======
 - Improved numerical stability of `CylinderSegment`, ([#648](https://github.com/magpylib/magpylib/issues/648), [#651](https://github.com/magpylib/magpylib/issues/651))
->>>>>>> ccf11c35
 
 
 ## [4.3.0] - 2023-06-25
