[build-system]
requires = ["hatchling", "hatch-vcs"]
build-backend = "hatchling.build"


[project]
name = "magpylib"
authors = [
  { name = "Michael Ortner", email = "magpylib@gmail.com" },
]
maintainers = [
    {name = "Alexandre Boisselet", email = "alexabois+magpylib@gmail.com"}
]
description = "Python package for computation of magnetic fields of magnets, currents and moments."
readme = "README.md"
license = {file = "LICENSE"}
keywords = ["magnetism", "physics", "analytical", "electromagnetic", "magnetic-field", "B-field"]
requires-python = ">=3.11"
classifiers = [
  "Development Status :: 1 - Planning",
  "Intended Audience :: Science/Research",
  "Intended Audience :: Developers",
  "License :: OSI Approved :: BSD License",
  "Operating System :: OS Independent",
  "Programming Language :: Python",
  "Programming Language :: Python :: 3",
  "Programming Language :: Python :: 3 :: Only",
  "Programming Language :: Python :: 3.11",
  "Programming Language :: Python :: 3.12",
  "Programming Language :: Python :: 3.13",
  "Topic :: Scientific/Engineering",
  "Typing :: Typed",
]
dynamic = ["version"]
dependencies = [
    "numpy>=1.23",
    "scipy>=1.8",
    "matplotlib>=3.6",
    "plotly>=5.16",
]

[dependency-groups]
dev = [
<<<<<<< HEAD
  "pytest>=7.4",
  "pytest-cov >=3",
  "pytest-regressions",
=======
  { include-group = "test" }
>>>>>>> c5edf841
]

docs = [
<<<<<<< HEAD
    "pydata-sphinx-theme",
    "sphinx>=7.0,<8.0",
    "sphinx-design",
    "sphinx-thebe",
    "sphinx-favicon",
    "sphinx-gallery",
    "sphinx-copybutton",
    "myst-nb",
    "pandas",
    "numpy-stl",
    "pyvista",
    "magpylib-material-response",
    "magpylib-force",
    "plotly>=5.16,<6.0", # v6 is not working properly as of 6.1.1
    "kaleido==0.2.1", # ulterior versions don't ship chrome
]
test = [
    "pytest>=7.4",
    "pytest-cov >=3",
    "pytest-regressions",
    "pandas",
    "pyvista",
    "ipywidgets", # for plotly FigureWidget
    "imageio[tifffile, ffmpeg]",
    "jupyterlab",
    "anywidget",
=======
  "pydata-sphinx-theme",
  "sphinx>=7.0,<8.0",
  "sphinx-design",
  "sphinx-thebe",
  "sphinx-favicon",
  "sphinx-gallery",
  "sphinx-copybutton",
  "myst-nb",
  "pandas",
  "numpy-stl",
  "pyvista",
  "magpylib-material-response",
  "magpylib-force",
]
test = [
  "pytest>=7.4",
  "pytest-cov>=3",
  "pandas",
  "pyvista",
  "ipywidgets",  # for plotly FigureWidget
  "imageio[tifffile,ffmpeg]",
  "jupyterlab",
  "anywidget",
>>>>>>> c5edf841
]
binder = [
    "jupytext",
    "jupyterlab>=3.2",
    "jupyterlab-myst",
]


[project.urls]
Homepage = "https://github.com/magpylib/magpylib"
"Bug Tracker" = "https://github.com/magpylib/magpylib/issues"
Discussions = "https://github.com/magpylib/magpylib/discussions"
Changelog = "https://github.com/magpylib/magpylib/releases"


[tool.hatch]
version.source = "vcs"
build.hooks.vcs.version-file = "src/magpylib/_version.py"

[tool.hatch.envs.default]
installer = "uv"
features = ["test"]
scripts.test = "pytest {args}"



[tool.pytest.ini_options]
minversion = "6.0"
addopts = ["-ra", "--showlocals", "--strict-markers", "--strict-config"]
xfail_strict = true
filterwarnings = [
  "error",
]
log_cli_level = "INFO"
testpaths = [
  "tests",
]


[tool.coverage]
run.source = ["magpylib"]
report.exclude_also = [
  '\.\.\.',
  'if typing.TYPE_CHECKING:',
]

[tool.mypy]
files = ["src", "tests"]
python_version = "3.11"
warn_unused_configs = true
strict = true
enable_error_code = ["ignore-without-code", "redundant-expr", "truthy-bool"]
warn_unreachable = true
disallow_untyped_defs = false
disallow_incomplete_defs = false

[[tool.mypy.overrides]]
module = "magpylib.*"
disallow_untyped_defs = true
disallow_incomplete_defs = true


[tool.ruff]
target-version = "py311"

[tool.ruff.lint]
extend-select = [
  "ARG",      # flake8-unused-arguments
  "B",        # flake8-bugbear
  "C4",       # flake8-comprehensions
  "EM",       # flake8-errmsg
  "EXE",      # flake8-executable
  "G",        # flake8-logging-format
  "I",        # isort
  "ICN",      # flake8-import-conventions
  "NPY",      # NumPy specific rules
  "PD",       # pandas-vet
  "PGH",      # pygrep-hooks
  "PIE",      # flake8-pie
  "PL",       # pylint
  "PT",       # flake8-pytest-style
  "PTH",      # flake8-use-pathlib
  "RET",      # flake8-return
  "RUF",      # Ruff-specific
  "SIM",      # flake8-simplify
  "T20",      # flake8-print
  "UP",       # pyupgrade
  "YTT",      # flake8-2020
]
ignore = [
  "PLR09",    # Too many <...>
  "PLR2004",  # Magic value used in comparison
]
isort.required-imports = ["from __future__ import annotations"]
# Uncomment if using a _compat.typing backport
# typing-modules = ["magpylib._compat.typing"]

[tool.ruff.lint.per-file-ignores]
"tests/**" = ["T20"]
"noxfile.py" = ["T20"]


[tool.pylint]
py-version = "3.11"
ignore-paths = [".*/_version.py"]
reports.output-format = "colorized"
similarities.ignore-imports = "yes"
messages_control.disable = [
  "design",
  "fixme",
  "line-too-long",
  "missing-module-docstring",
  "missing-function-docstring",
  "wrong-import-position",
  "invalid-name", # TODO - review later
  "protected-access", # TODO - review later
  "duplicate-code", # already covered by ruff
  "unused-argument", # already covered by ruff
]

[tool.codespell]
skip = 'src/magpylib/_src/fields/special_el3.py'<|MERGE_RESOLUTION|>--- conflicted
+++ resolved
@@ -41,44 +41,10 @@
 
 [dependency-groups]
 dev = [
-<<<<<<< HEAD
-  "pytest>=7.4",
-  "pytest-cov >=3",
-  "pytest-regressions",
-=======
   { include-group = "test" }
->>>>>>> c5edf841
 ]
 
 docs = [
-<<<<<<< HEAD
-    "pydata-sphinx-theme",
-    "sphinx>=7.0,<8.0",
-    "sphinx-design",
-    "sphinx-thebe",
-    "sphinx-favicon",
-    "sphinx-gallery",
-    "sphinx-copybutton",
-    "myst-nb",
-    "pandas",
-    "numpy-stl",
-    "pyvista",
-    "magpylib-material-response",
-    "magpylib-force",
-    "plotly>=5.16,<6.0", # v6 is not working properly as of 6.1.1
-    "kaleido==0.2.1", # ulterior versions don't ship chrome
-]
-test = [
-    "pytest>=7.4",
-    "pytest-cov >=3",
-    "pytest-regressions",
-    "pandas",
-    "pyvista",
-    "ipywidgets", # for plotly FigureWidget
-    "imageio[tifffile, ffmpeg]",
-    "jupyterlab",
-    "anywidget",
-=======
   "pydata-sphinx-theme",
   "sphinx>=7.0,<8.0",
   "sphinx-design",
@@ -92,17 +58,18 @@
   "pyvista",
   "magpylib-material-response",
   "magpylib-force",
+  "plotly>=5.16,<6.0", # v6 is not working properly as of 6.1.1
+  "kaleido==0.2.1", # ulterior versions don't ship chrome
 ]
 test = [
   "pytest>=7.4",
   "pytest-cov>=3",
   "pandas",
   "pyvista",
-  "ipywidgets",  # for plotly FigureWidget
   "imageio[tifffile,ffmpeg]",
   "jupyterlab",
-  "anywidget",
->>>>>>> c5edf841
+  "ipywidgets",  # for plotly FigureWidget
+  "anywidget", # for plotly FigureWidget
 ]
 binder = [
     "jupytext",
