--- conflicted
+++ resolved
@@ -1,7 +1,4 @@
-<<<<<<< HEAD
-=======
 import unittest
->>>>>>> 43013540
 import warnings
 
 import numpy as np
@@ -530,66 +527,13 @@
                 )
 
 
-<<<<<<< HEAD
-def is_warning_of_type(warning, warning_type):
-    """used in following test"""
-    return issubclass(warning.category, warning_type)
-
-
-def test_in_out():
-=======
 ##############################################################
 def warnme1():
->>>>>>> 43013540
     """test if in_out warning is thrown"""
     sp = magpy.magnet.Sphere(
         polarization=(1, 2, 3),
         diameter=1,
     )
-<<<<<<< HEAD
-    tetra = magpy.magnet.Tetrahedron(
-        polarization=(1, 2, 3),
-        vertices=[(1, 2, 3), (0, 0, 0), (1, 0, 0), (0, 1, 0)],
-    )
-
-    def warnme1():
-        sp.getB((1, 1, 1), in_out="inside")
-
-    def warnme2():
-        magpy.getH([sp, sp], (1, 1, 1), in_out="inside")
-
-    with warnings.catch_warnings(record=True) as w:
-        # Make sure all warnings are caught
-        warnings.simplefilter("always")
-
-        # Call the function that might issue a warning
-        warnme1()
-        warnme2()
-
-        # Check if there was at least one DeprecationWarning
-        assert any(
-            is_warning_of_type(warning, UserWarning) for warning in w
-        ), "Expected UserWarning not raised"
-
-    def warnme3():
-        magpy.getH([sp, tetra], (1, 1, 1), in_out="inside")
-
-    def warnme4():
-        magpy.getH(tetra, (1, 1, 1), in_out="inside")
-
-    with warnings.catch_warnings(record=True) as w:
-        # Make sure all warnings are caught
-        warnings.simplefilter("always")
-
-        # Call the function that might issue a warning
-        warnme3()
-        warnme4()
-
-        # Check if there was at least one DeprecationWarning
-        assert not any(
-            is_warning_of_type(warning, UserWarning) for warning in w
-        ), "Unexpected UserWarning raised"
-=======
     sp.getB((1, 1, 1), in_out="inside")
 
 
@@ -643,5 +587,4 @@
         do_not_warnme1()
         do_not_warnme2()
         if len(w) > 0:
-            pytest.fail("WARNING SHOULD NOT HAVE BEEN RAISED")
->>>>>>> 43013540
+            pytest.fail("WARNING SHOULD NOT HAVE BEEN RAISED")