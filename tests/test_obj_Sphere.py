import os
import pickle

import numpy as np

import magpylib as magpy
<<<<<<< HEAD
from magpylib._src.fields.field_BH_sphere import magnet_sphere_field
=======
from magpylib._src.fields.field_BH_sphere import BHJM_magnet_sphere
>>>>>>> ccf11c35

# # """data generation for test_Sphere()"""

# # N = 100

# # mags = (np.random.rand(N,3)-0.5)*1000
# # dims = np.random.rand(N)*5
# # posos = (np.random.rand(N,333,3)-0.5)*10 #readout at 333 positions

# # angs =  (np.random.rand(N,18)-0.5)*2*10 # each step rote by max 10 deg
# # axs =   (np.random.rand(N,18,3)-0.5)
# # anchs = (np.random.rand(N,18,3)-0.5)*5.5
# # movs =  (np.random.rand(N,18,3)-0.5)*0.5

# # B = []
# # for mag,dim,ang,ax,anch,mov,poso in zip(mags,dims,angs,axs,anchs,movs,posos):
# #     pm = magpy.magnet.Sphere(polarization=mag, dimension=dim)

# #     # 18 subsequent operations
# #     for a,aa,aaa,mv in zip(ang,ax,anch,mov):
# #         pm.move(mv).rotate_from_angax(a,aa,aaa)

# #     B += [pm.getB(poso)]
# # B = np.array(B)

# # inp = [mags,dims,posos,angs,axs,anchs,movs,B]

# # pickle.dump(inp, open('testdata_Sphere.p', 'wb'))


def test_Sphere_basics():
    """test Cuboid fundamentals, test against magpylib2 fields"""
    # data generated below
    with open(os.path.abspath("./tests/testdata/testdata_Sphere.p"), "rb") as f:
        data = pickle.load(f)
    mags, dims, posos, angs, axs, anchs, movs, B = data

    btest = []
    for mag, dim, ang, ax, anch, mov, poso in zip(
        mags, dims, angs, axs, anchs, movs, posos
    ):
        pm = magpy.magnet.Sphere(polarization=mag, diameter=dim)

        # 18 subsequent operations
        for a, aa, aaa, mv in zip(ang, ax, anch, mov):
            pm.move(mv).rotate_from_angax(a, aa, aaa, start=-1)

        btest += [pm.getB(poso)]
    btest = np.array(btest)

    np.testing.assert_allclose(B, btest)


def test_Sphere_add():
    """testing __add__"""
    src1 = magpy.magnet.Sphere(polarization=(1, 2, 3), diameter=11)
    src2 = magpy.magnet.Sphere(polarization=(1, 2, 3), diameter=11)
    col = src1 + src2
    assert isinstance(col, magpy.Collection), "adding cuboids fail"


def test_Sphere_squeeze():
    """testing squeeze output"""
    src1 = magpy.magnet.Sphere(polarization=(1, 1, 1), diameter=1)
    sensor = magpy.Sensor(pixel=[(1, 2, 3), (1, 2, 3)])
    B = src1.getB(sensor)
    assert B.shape == (2, 3)
    H = src1.getH(sensor)
    assert H.shape == (2, 3)

    B = src1.getB(sensor, squeeze=False)
    assert B.shape == (1, 1, 1, 2, 3)
    H = src1.getH(sensor, squeeze=False)
    assert H.shape == (1, 1, 1, 2, 3)


def test_repr():
    """test __repr__"""
    pm3 = magpy.magnet.Sphere(polarization=(1, 2, 3), diameter=3)
    assert repr(pm3)[:6] == "Sphere", "Sphere repr failed"


def test_sphere_object_vs_lib():
    """
    tests object vs lib computation
    this also checks if np.int (from array slice) is allowed as input
    """
    pol = np.array([(10, 20, 30)])
    dia = np.array([1])
    pos = np.array([(2, 2, 2)])
<<<<<<< HEAD
    B1 = magnet_sphere_field(field="B", observers=pos, polarization=pol, diameter=dia)[
        0
    ]
=======
    B1 = BHJM_magnet_sphere(field="B", observers=pos, polarization=pol, diameter=dia)[0]
>>>>>>> ccf11c35

    src = magpy.magnet.Sphere(polarization=pol[0], diameter=dia[0])
    B2 = src.getB(pos)

    np.testing.assert_allclose(B1, B2)<|MERGE_RESOLUTION|>--- conflicted
+++ resolved
@@ -4,11 +4,7 @@
 import numpy as np
 
 import magpylib as magpy
-<<<<<<< HEAD
-from magpylib._src.fields.field_BH_sphere import magnet_sphere_field
-=======
 from magpylib._src.fields.field_BH_sphere import BHJM_magnet_sphere
->>>>>>> ccf11c35
 
 # # """data generation for test_Sphere()"""
 
@@ -99,13 +95,7 @@
     pol = np.array([(10, 20, 30)])
     dia = np.array([1])
     pos = np.array([(2, 2, 2)])
-<<<<<<< HEAD
-    B1 = magnet_sphere_field(field="B", observers=pos, polarization=pol, diameter=dia)[
-        0
-    ]
-=======
     B1 = BHJM_magnet_sphere(field="B", observers=pos, polarization=pol, diameter=dia)[0]
->>>>>>> ccf11c35
 
     src = magpy.magnet.Sphere(polarization=pol[0], diameter=dia[0])
     B2 = src.getB(pos)
