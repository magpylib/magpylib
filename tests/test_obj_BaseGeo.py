import re
import textwrap

import numpy as np
import pytest
import pyvista as pv
from scipy.spatial.transform import Rotation as R

import magpylib as magpy
from magpylib._src.obj_classes.class_BaseGeo import BaseGeo


def test_BaseGeo_basics():
    """fundamental usage test"""
    # pylint: disable=no-member

    ptest = np.array(
        [
            [0, 0, 0],
            [1, 2, 3],
            [0, 0, 0],
            [0, 0, 0],
            [0, 0, 0],
            [0, 0, 0],
            [0.67545246, -0.6675014, -0.21692852],
        ]
    )

    otest = np.array(
        [
            [0, 0, 0],
            [0.1, 0.2, 0.3],
            [0.1, 0.2, 0.3],
            [0, 0, 0],
            [0.20990649, 0.41981298, 0.62971947],
            [0, 0, 0],
            [0.59199676, 0.44281248, 0.48074693],
        ]
    )

    poss, rots = [], []

    bgeo = BaseGeo((0, 0, 0), None)
    poss += [bgeo.position.copy()]
    rots += [bgeo.orientation.as_rotvec()]

    bgeo.position = (1, 2, 3)
    bgeo.orientation = R.from_rotvec((0.1, 0.2, 0.3))
    poss += [bgeo.position.copy()]
    rots += [bgeo.orientation.as_rotvec()]

    bgeo.move((-1, -2, -3))
    poss += [bgeo.position.copy()]
    rots += [bgeo.orientation.as_rotvec()]

    rot = R.from_rotvec((-0.1, -0.2, -0.3))
    bgeo.rotate(rotation=rot, start=-1)
    poss += [bgeo.position.copy()]
    rots += [bgeo.orientation.as_rotvec()]

    bgeo.rotate_from_angax(angle=45, axis=(1, 2, 3))
    poss += [bgeo.position.copy()]
    rots += [bgeo.orientation.as_rotvec()]

    bgeo.rotate_from_angax(-np.pi / 4, (1, 2, 3), degrees=False)
    poss += [bgeo.position.copy()]
    rots += [bgeo.orientation.as_rotvec()]

    rot = R.from_rotvec((0.1, 0.2, 0.3))
    bgeo.rotate(rot, anchor=(3, 2, 1), start=-1)
    bgeo.rotate_from_angax(33, (3, 2, 1), anchor=0, start=-1)
    poss += [bgeo.position.copy()]
    rots += [bgeo.orientation.as_rotvec()]

    poss = np.array(poss)
    rots = np.array(rots)

    assert np.allclose(poss, ptest), "test_BaseGeo bad position"
    assert np.allclose(rots, otest), "test_BaseGeo bad orientation"


def test_rotate_vs_rotate_from():
    """testing rotate vs rotate_from_angax"""
    roz = [
        (0.1, 0.2, 0.3),
        (-0.1, -0.1, -0.1),
        (0.2, 0, 0),
        (0.3, 0, 0),
        (0, 0, 0.4),
        (0, -0.2, 0),
    ]

    bg1 = BaseGeo(position=(3, 4, 5), orientation=R.from_quat((0, 0, 0, 1)))
    for ro in roz:
        rroz = R.from_rotvec((ro,))
        bg1.rotate(rotation=rroz, anchor=(-3, -2, 1))
    pos1 = bg1.position
    ori1 = bg1.orientation.as_quat()

    bg2 = BaseGeo(position=(3, 4, 5), orientation=R.from_quat((0, 0, 0, 1)))
    angs = np.linalg.norm(roz, axis=1)
    for ang, ax in zip(angs, roz):
        bg2.rotate_from_angax(angle=[ang], degrees=False, axis=ax, anchor=(-3, -2, 1))
    pos2 = bg2.position
    ori2 = bg2.orientation.as_quat()

    assert np.allclose(pos1, pos2)
    assert np.allclose(ori1, ori2)


def test_BaseGeo_reset_path():
    """testing reset path"""
    # pylint: disable=protected-access
    bg = BaseGeo((0, 0, 0), R.from_quat((0, 0, 0, 1)))
    bg.move([(1, 1, 1)] * 11)

    assert len(bg._position) == 12, "bad path generation"

    bg.reset_path()
    assert len(bg._position) == 1, "bad path reset"


def test_BaseGeo_anchor_None():
    """testing rotation with None anchor"""
    pos = np.array([1, 2, 3])
    bg = BaseGeo(pos, R.from_quat((0, 0, 0, 1)))
    bg.rotate(R.from_rotvec([(0.1, 0.2, 0.3), (0.2, 0.4, 0.6)]))

    pos3 = np.array([pos] * 3)
    rot3 = np.array([(0, 0, 0), (0.1, 0.2, 0.3), (0.2, 0.4, 0.6)])
    assert np.allclose(bg.position, pos3), "None rotation changed position"
    assert np.allclose(
        bg.orientation.as_rotvec(), rot3
    ), "None rotation did not adjust rot"


def evall(obj):
    """return pos and orient of object"""
    # pylint: disable=protected-access
    pp = obj._position
    rr = obj._orientation.as_quat()
    rr = np.array([r / max(r) for r in rr])
    return (pp, rr)


def test_attach():
    """test attach functionality"""
    bg = BaseGeo([0, 0, 0], R.from_rotvec((0, 0, 0)))
    rot_obj = R.from_rotvec([(x, 0, 0) for x in np.linspace(0, 10, 11)])
    bg.rotate(rot_obj, start=-1)

    bg2 = BaseGeo([0, 0, 0], R.from_rotvec((0, 0, 0)))
    roto = R.from_rotvec(((1, 0, 0),))
    for _ in range(10):
        bg2.rotate(roto)

    assert np.allclose(bg.position, bg2.position), "attach p"
    assert np.allclose(bg.orientation.as_quat(), bg2.orientation.as_quat()), "attach o"


def test_path_functionality1():
    """testing path functionality in detail"""
    pos0 = np.array([[1, 1, 1], [2, 2, 2], [3, 3, 3], [4, 4, 4], [5, 5, 5.0]])
    rot0 = R.from_quat(
        [(1, 0, 0, 1), (2, 0, 0, 1), (4, 0, 0, 1), (5, 0, 0, 1), (10, 0, 0, 1.0)]
    )
    inpath = np.array([(0.1, 0.1, 0.1), (0.2, 0.2, 0.2), (0.3, 0.3, 0.3)])

    b1, b2, b3, b4, b5 = pos0
    c1, c2, c3 = inpath
    q1, q2, q3, q4, q5 = np.array(
        [(1, 0, 0, 1), (1, 0, 0, 0.5), (1, 0, 0, 0.25), (1, 0, 0, 0.2), (1, 0, 0, 0.1)]
    )

    pos, ori = evall(BaseGeo(pos0, rot0))
    P = np.array([b1, b2, b3, b4, b5])
    Q = np.array([q1, q2, q3, q4, q5])
    assert np.allclose(pos, P)
    assert np.allclose(ori, Q)

    pos, ori = evall(BaseGeo(pos0, rot0).move(inpath, start=0))
    P = np.array([b1 + c1, b2 + c2, b3 + c3, b4, b5])
    Q = np.array([q1, q2, q3, q4, q5])
    assert np.allclose(pos, P)
    assert np.allclose(ori, Q)

    pos, ori = evall(BaseGeo(pos0, rot0).move(inpath, start=1))
    P = np.array([b1, b2 + c1, b3 + c2, b4 + c3, b5])
    Q = np.array([q1, q2, q3, q4, q5])
    assert np.allclose(pos, P)
    assert np.allclose(ori, Q)

    pos, ori = evall(BaseGeo(pos0, rot0).move(inpath, start=2))
    P = np.array([b1, b2, b3 + c1, b4 + c2, b5 + c3])
    Q = np.array([q1, q2, q3, q4, q5])
    assert np.allclose(pos, P)
    assert np.allclose(ori, Q)


def test_path_functionality2():
    """testing path functionality in detail"""
    pos0 = np.array([[1, 1, 1], [2, 2, 2], [3, 3, 3], [4, 4, 4], [5, 5, 5.0]])
    rot0 = R.from_quat(
        [(1, 0, 0, 1), (2, 0, 0, 1), (4, 0, 0, 1), (5, 0, 0, 1), (10, 0, 0, 1.0)]
    )
    inpath = np.array([(0.1, 0.1, 0.1), (0.2, 0.2, 0.2), (0.3, 0.3, 0.3)])

    b1, b2, b3, b4, b5 = pos0
    c1, c2, c3 = inpath
    q1, q2, q3, q4, q5 = np.array(
        [(1, 0, 0, 1), (1, 0, 0, 0.5), (1, 0, 0, 0.25), (1, 0, 0, 0.2), (1, 0, 0, 0.1)]
    )

    pos, ori = evall(BaseGeo(pos0, rot0).move(inpath, start=3))
    P = np.array([b1, b2, b3, b4 + c1, b5 + c2, b5 + c3])
    Q = np.array([q1, q2, q3, q4, q5, q5])
    assert np.allclose(pos, P)
    assert np.allclose(ori, Q)

    pos, ori = evall(BaseGeo(pos0, rot0).move(inpath, start=4))
    P = np.array([b1, b2, b3, b4, b5 + c1, b5 + c2, b5 + c3])
    Q = np.array([q1, q2, q3, q4, q5, q5, q5])
    assert np.allclose(pos, P)
    assert np.allclose(ori, Q)

    pos, ori = evall(BaseGeo(pos0, rot0).move(inpath, start=5))
    P = np.array([b1, b2, b3, b4, b5, b5 + c1, b5 + c2, b5 + c3])
    Q = np.array([q1, q2, q3, q4, q5, q5, q5, q5])
    assert np.allclose(pos, P)
    assert np.allclose(ori, Q)

    pos, ori = evall(BaseGeo(pos0, rot0).move(inpath, start=5))
    P = np.array([b1, b2, b3, b4, b5, b5 + c1, b5 + c2, b5 + c3])
    Q = np.array([q1, q2, q3, q4, q5, q5, q5, q5])
    assert np.allclose(pos, P)
    assert np.allclose(ori, Q)

    pos, ori = evall(BaseGeo(pos0, rot0).move(inpath))
    P = np.array([b1, b2, b3, b4, b5, b5 + c1, b5 + c2, b5 + c3])
    Q = np.array([q1, q2, q3, q4, q5, q5, q5, q5])
    assert np.allclose(pos, P)
    assert np.allclose(ori, Q)


def test_path_functionality3():
    """testing path functionality in detail"""
    pos0 = np.array([[1, 1, 1], [2, 2, 2], [3, 3, 3], [4, 4, 4], [5, 5, 5.0]])
    rot0 = R.from_quat(
        [(1, 0, 0, 1), (2, 0, 0, 1), (4, 0, 0, 1), (5, 0, 0, 1), (10, 0, 0, 1.0)]
    )
    inpath = np.array([(0.1, 0.1, 0.1), (0.2, 0.2, 0.2), (0.3, 0.3, 0.3)])

    pos1, ori1 = evall(BaseGeo(pos0, rot0).move(inpath, start=4))
    pos2, ori2 = evall(BaseGeo(pos0, rot0).move(inpath, start=-1))
    assert np.allclose(pos1, pos2)
    assert np.allclose(ori1, ori2)

    pos1, ori1 = evall(BaseGeo(pos0, rot0).move(inpath, start=3))
    pos2, ori2 = evall(BaseGeo(pos0, rot0).move(inpath, start=-2))
    assert np.allclose(pos1, pos2)
    assert np.allclose(ori1, ori2)

    pos1, ori1 = evall(BaseGeo(pos0, rot0).move(inpath, start=2))
    pos2, ori2 = evall(BaseGeo(pos0, rot0).move(inpath, start=-3))
    assert np.allclose(pos1, pos2)
    assert np.allclose(ori1, ori2)

    pos1, ori1 = evall(BaseGeo(pos0, rot0).move(inpath, start=1))
    pos2, ori2 = evall(BaseGeo(pos0, rot0).move(inpath, start=-4))
    assert np.allclose(pos1, pos2)
    assert np.allclose(ori1, ori2)

    pos1, ori1 = evall(BaseGeo(pos0, rot0).move(inpath, start=0))
    pos2, ori2 = evall(BaseGeo(pos0, rot0).move(inpath, start=-5))
    assert np.allclose(pos1, pos2)
    assert np.allclose(ori1, ori2)


def test_scipy_from_methods():
    """test all rotation methods inspired from scipy implemented in BaseTransform"""
    cube = lambda: magpy.magnet.Cuboid((11, 22, 33), (1, 1, 1))
    angs_deg = np.linspace(0, 360, 10)
    angs = np.deg2rad(angs_deg)
    rot = R.from_rotvec((np.array([[0, 0, 1]] * 10).T * angs).T)
    anchor = (1, 2, 3)
    cube0 = cube().rotate(rot, anchor=anchor)

    from_rotvec = cube().rotate_from_rotvec(
        rot.as_rotvec(degrees=True), anchor=anchor, degrees=True
    )
    assert np.allclose(
        cube0.position, from_rotvec.position
    ), "from_rotvec failed on position"
    assert np.allclose(
        cube0.orientation.as_rotvec(), from_rotvec.orientation.as_rotvec()
    ), "from_rotvec failed on orientation"

    from_angax = cube().rotate_from_angax(angs_deg, "z", anchor=anchor, degrees=True)
    assert np.allclose(
        cube0.position, from_angax.position
    ), "from_angax failed on position"
    assert np.allclose(
        cube0.orientation.as_rotvec(), from_angax.orientation.as_rotvec()
    ), "from_rotvec failed on orientation"

    from_euler = cube().rotate_from_euler(angs_deg, "z", anchor=anchor, degrees=True)
    assert np.allclose(
        cube0.position, from_euler.position
    ), "from_euler failed on position"
    assert np.allclose(
        cube0.orientation.as_rotvec(), from_euler.orientation.as_rotvec()
    ), "from_rotvec failed on orientation"

    from_matrix = cube().rotate_from_matrix(rot.as_matrix(), anchor=anchor)
    assert np.allclose(
        cube0.position, from_matrix.position
    ), "from_matrix failed on position"
    assert np.allclose(
        cube0.orientation.as_rotvec(), from_matrix.orientation.as_rotvec()
    ), "from_rotvec failed on orientation"

    from_mrp = cube().rotate_from_mrp(rot.as_mrp(), anchor=anchor)
    assert np.allclose(cube0.position, from_mrp.position), "from_mrp failed on position"
    assert np.allclose(
        cube0.orientation.as_rotvec(), from_mrp.orientation.as_rotvec()
    ), "from_rotvec failed on orientation"

    from_quat = cube().rotate_from_quat(rot.as_quat(), anchor=anchor)
    assert np.allclose(
        cube0.position, from_quat.position
    ), "from_quat failed on position"
    assert np.allclose(
        cube0.orientation.as_rotvec(), from_quat.orientation.as_rotvec()
    ), "from_rotvec failed on orientation"


def test_style():
    """test when setting wrong style class"""
    bg = BaseGeo((0, 0, 0), None)
    with pytest.raises(ValueError):
        bg.style = "wrong class"


def test_kwargs():
    """test kwargs inputs, only relevant for styles"""
    bg = BaseGeo((0, 0, 0), None, style=dict(label="label_01"), style_label="label_02")
    assert bg.style.label == "label_02"

    with pytest.raises(TypeError):
        bg = BaseGeo((0, 0, 0), None, styl_label="label_02")


def test_copy():
    """test copying object"""
    bg1 = BaseGeo((0, 0, 0), None, style_label="label1")  # has style
    bg2 = BaseGeo((1, 2, 3), None)  # has no style
    bg3 = BaseGeo((4, 6, 8), style_color="blue")  # has style but label is None
    bg1c = bg1.copy()
    bg2c = bg2.copy(position=(10, 0, 0), style=dict(color="red"), style_color="orange")
    bg3c = bg3.copy()

    # original object should not be affected"
    np.testing.assert_allclose(bg1.position, (0, 0, 0))
    np.testing.assert_allclose(bg2.position, (1, 2, 3))

    # check if label suffix iterated correctly
    assert bg1c.style.label == "label2"
    assert bg2c.style.label is None
    assert bg3c.style.label == "BaseGeo_01"

    # check if style is passed correctly
    assert bg2c.style.color == "orange"


def test_copy_parents():
    """make sure that parents are not copied"""
    x1 = magpy.Sensor()
    x2 = magpy.Sensor()
    x3 = magpy.Sensor()

    c = x1 + x2 + x3

    y = x1.copy()

    assert x1.parent.parent == c
    assert y.parent is None


def test_copy_order():
    """Make sure copying objects of a collection does not affect order of children (#530)"""

    thing1 = magpy.magnet.Cuboid(style_label="t1")
    thing2 = magpy.magnet.Cuboid(style_label="t2")
    thing3 = magpy.magnet.Cuboid(style_label="t3")
    coll = magpy.Collection(thing1, thing2, thing3)

    desc_before = coll.describe(format="label", return_string=True)

    thing1.copy()

    desc_after = coll.describe(format="label", return_string=True)

    assert desc_after == desc_before


def test_describe():
    """testing descibe method"""
    # pylint: disable=protected-access
    x1 = magpy.magnet.Cuboid(style_label="x1")
    x2 = magpy.magnet.Cylinder(
        style_label="x2", dimension=(1, 3), magnetization=(2, 3, 4)
    )
    s1 = magpy.Sensor(position=[(1, 2, 3)] * 3, pixel=[(1, 2, 3)] * 15)

    desc = x1.describe()
    assert desc is None

    test = (
        "<pre>Cuboid(id=REGEX, label='x1')<br>  • parent: None <br>  • "
        "position: [0. 0. 0.] mm<br>  • orientation: [0. 0. 0.] degrees<br>  • "
        "dimension: None mm<br>  • magnetization: None mT</pre>"
    )
    rep = x1._repr_html_()
    rep = re.sub("id=[0-9]*[0-9]", "id=REGEX", rep)
    assert test == rep

    magpy.Collection(x1, x2)
    test = [
        "Cuboid(id=REGEX, label='x1')",
        "  • parent: Collection(id=REGEX) ",  # INVISIBLE SPACE
        "  • position: [0. 0. 0.] mm",
        "  • orientation: [0. 0. 0.] degrees",
        "  • dimension: None mm",
        "  • magnetization: None mT",
    ]
    desc = x1.describe(return_string=True)
    desc = re.sub("id=*[0-9]*[0-9]", "id=REGEX", desc)
    assert test == desc.split("\n")

    test = [
        "Cylinder(id=REGEX, label='x2')",
        "  • parent: Collection(id=REGEX) ",  # INVISIBLE SPACE
        "  • position: [0. 0. 0.] mm",
        "  • orientation: [0. 0. 0.] degrees",
        "  • dimension: [1. 3.] mm",
        "  • magnetization: [2. 3. 4.] mT",
    ]
    desc = x2.describe(return_string=True)
    desc = re.sub("id=*[0-9]*[0-9]", "id=REGEX", desc)
    assert test == desc.split("\n")

    test = [
        "Sensor(id=REGEX)",
        "  • parent: None ",  # INVISIBLE SPACE
        "  • path length: 3",
        "  • position (last): [1. 2. 3.] mm",
        "  • orientation (last): [0. 0. 0.] degrees",
        "  • pixel: 15 ",  # INVISIBLE SPACE
    ]
    desc = s1.describe(return_string=True)
    desc = re.sub("id=*[0-9]*[0-9]", "id=REGEX", desc)
    assert test == desc.split("\n")

    # exclude=None test
    s = magpy.Sensor()
    desc = s.describe(exclude=None, return_string=True)
    test = (
        "Sensor(id=REGEX)\n"
        + "  • parent: None \n"
        + "  • position: [0. 0. 0.] mm\n"
        + "  • orientation: [0. 0. 0.] degrees\n"
        + "  • pixel: 1 \n"
        + "  • style: SensorStyle(arrows=ArrowCS(x=ArrowSingle(color=None, show=True), "
        + "y=ArrowSingle(color=None, show=True), z=ArrowSingle(color=None, show=True)),"
        + " color=None, description=Description(show=None, text=None), label=None, "
        + "model3d=Model3d(data=[], showdefault=True), opacity=None, path=Path(frames=None,"
        + " line=Line(color=None, style=None, width=None), marker=Marker(color=None,"
        + " size=None, symbol=None), numbering=None, show=None), pixel=Pixel(color=None,"
        + " size=1, symbol=None), size=None) "
    )
    desc = re.sub("id=*[0-9]*[0-9]", "id=REGEX", desc)
    assert desc == test

    # exclude=None test
    s = magpy.Sensor()
    desc = s.describe(exclude=None, return_string=True)
    test = (
        "Sensor(id=REGEX)\n"
        + "  • parent: None \n"
        + "  • position: [0. 0. 0.] mm\n"
        + "  • orientation: [0. 0. 0.] degrees\n"
        + "  • pixel: 1 \n"
        + "  • style: SensorStyle(arrows=ArrowCS(x=ArrowSingle(color=None, show=True), "
        + "y=ArrowSingle(color=None, show=True), z=ArrowSingle(color=None, show=True)),"
        + " color=None, description=Description(show=None, text=None), label=None, "
        + "model3d=Model3d(data=[], showdefault=True), opacity=None, path=Path(frames=None,"
        + " line=Line(color=None, style=None, width=None), marker=Marker(color=None,"
        + " size=None, symbol=None), numbering=None, show=None), pixel=Pixel(color=None,"
        + " size=1, symbol=None), size=None) "
    )
    desc = re.sub("id=*[0-9]*[0-9]", "id=REGEX", desc)
    assert desc == test

    # lots of sensor pixel
    s = magpy.Sensor(pixel=[[[(1, 2, 3)] * 5] * 5] * 3)
    desc = s.describe(return_string=True)
    test = (
        "Sensor(id=REGEX)\n"
        + "  • parent: None \n"
        + "  • position: [0. 0. 0.] mm\n"
        + "  • orientation: [0. 0. 0.] degrees\n"
        + "  • pixel: 75 (3x5x5) "
    )
    desc = re.sub("id=*[0-9]*[0-9]", "id=REGEX", desc)
    assert desc == test

    # describe tringularmesh
    s = magpy.magnet.TriangularMesh.from_pyvista(
        magnetization=(0, 0, 1000),
        polydata=pv.Text3D("A"),
    )
    desc = s.describe(return_string=True)
<<<<<<< HEAD
    # to create test: print('\\n"\n'.join(f'"{s}' for s in desc.split("\n")) + '"')
=======
>>>>>>> 70e31c79
    test = (
        "TriangularMesh(id=REGEX)\n"
        "  • parent: None \n"
        "  • position: [0. 0. 0.] mm\n"
        "  • orientation: [0. 0. 0.] degrees\n"
        "  • magnetization: [   0.    0. 1000.] mT\n"
        "  • barycenter: [0.62312231 0.38878538 0.25      ] \n"
        "  • facets: shape(52, 3, 3) \n"
        "  • is_closed: True \n"
        "  • is_connected: True \n"
        "  • is_reoriented: True \n"
<<<<<<< HEAD
        "  • is_self_intersecting: False \n"
        "  • self_intersecting_indices: [] \n"
=======
>>>>>>> 70e31c79
        "  • triangles: shape(52, 3) \n"
        "  • triangles_subsets: list of length 1 \n"
        "  • vertices: shape(26, 3) "
    )
    desc = re.sub("id=*[0-9]*[0-9]", "id=REGEX", desc)
<<<<<<< HEAD
=======
    # to create test: print('\\n"\n'.join(f'"{s}' for s in desc.split("\n")) + '"')
>>>>>>> 70e31c79
    assert desc == test<|MERGE_RESOLUTION|>--- conflicted
+++ resolved
@@ -520,10 +520,6 @@
         polydata=pv.Text3D("A"),
     )
     desc = s.describe(return_string=True)
-<<<<<<< HEAD
-    # to create test: print('\\n"\n'.join(f'"{s}' for s in desc.split("\n")) + '"')
-=======
->>>>>>> 70e31c79
     test = (
         "TriangularMesh(id=REGEX)\n"
         "  • parent: None \n"
@@ -535,18 +531,12 @@
         "  • is_closed: True \n"
         "  • is_connected: True \n"
         "  • is_reoriented: True \n"
-<<<<<<< HEAD
         "  • is_self_intersecting: False \n"
         "  • self_intersecting_indices: [] \n"
-=======
->>>>>>> 70e31c79
         "  • triangles: shape(52, 3) \n"
         "  • triangles_subsets: list of length 1 \n"
         "  • vertices: shape(26, 3) "
     )
     desc = re.sub("id=*[0-9]*[0-9]", "id=REGEX", desc)
-<<<<<<< HEAD
-=======
     # to create test: print('\\n"\n'.join(f'"{s}' for s in desc.split("\n")) + '"')
->>>>>>> 70e31c79
     assert desc == test