import re

import numpy as np
import pytest
from scipy.spatial.transform import Rotation as R

import magpylib as magpy
from magpylib._src.obj_classes.class_BaseGeo import BaseGeo

# pylint: disable=no-member


def test_BaseGeo_basics():
    """fundamental usage test"""

    ptest = np.array(
        [
            [0, 0, 0],
            [1, 2, 3],
            [0, 0, 0],
            [0, 0, 0],
            [0, 0, 0],
            [0, 0, 0],
            [0.67545246, -0.6675014, -0.21692852],
        ]
    )

    otest = np.array(
        [
            [0, 0, 0],
            [0.1, 0.2, 0.3],
            [0.1, 0.2, 0.3],
            [0, 0, 0],
            [0.20990649, 0.41981298, 0.62971947],
            [0, 0, 0],
            [0.59199676, 0.44281248, 0.48074693],
        ]
    )

    poss, rots = [], []

    bgeo = BaseGeo((0, 0, 0), None)
    poss += [bgeo.position.copy()]
    rots += [bgeo.orientation.as_rotvec()]

    bgeo.position = (1, 2, 3)
    bgeo.orientation = R.from_rotvec((0.1, 0.2, 0.3))
    poss += [bgeo.position.copy()]
    rots += [bgeo.orientation.as_rotvec()]

    bgeo.move((-1, -2, -3))
    poss += [bgeo.position.copy()]
    rots += [bgeo.orientation.as_rotvec()]

    rot = R.from_rotvec((-0.1, -0.2, -0.3))
    bgeo.rotate(rotation=rot, start=-1)
    poss += [bgeo.position.copy()]
    rots += [bgeo.orientation.as_rotvec()]

    bgeo.rotate_from_angax(angle=45, axis=(1, 2, 3))
    poss += [bgeo.position.copy()]
    rots += [bgeo.orientation.as_rotvec()]

    bgeo.rotate_from_angax(-np.pi / 4, (1, 2, 3), degrees=False)
    poss += [bgeo.position.copy()]
    rots += [bgeo.orientation.as_rotvec()]

    rot = R.from_rotvec((0.1, 0.2, 0.3))
    bgeo.rotate(rot, anchor=(3, 2, 1), start=-1)
    bgeo.rotate_from_angax(33, (3, 2, 1), anchor=0, start=-1)
    poss += [bgeo.position.copy()]
    rots += [bgeo.orientation.as_rotvec()]

    poss = np.array(poss)
    rots = np.array(rots)

    assert np.allclose(poss, ptest), "test_BaseGeo bad position"
    assert np.allclose(rots, otest), "test_BaseGeo bad orientation"


def test_rotate_vs_rotate_from():
    """testing rotate vs rotate_from_angax"""
    roz = [
        (0.1, 0.2, 0.3),
        (-0.1, -0.1, -0.1),
        (0.2, 0, 0),
        (0.3, 0, 0),
        (0, 0, 0.4),
        (0, -0.2, 0),
    ]

    bg1 = BaseGeo(position=(3, 4, 5), orientation=R.from_quat((0, 0, 0, 1)))
    for ro in roz:
        rroz = R.from_rotvec((ro,))
        bg1.rotate(rotation=rroz, anchor=(-3, -2, 1))
    pos1 = bg1.position
    ori1 = bg1.orientation.as_quat()

    bg2 = BaseGeo(position=(3, 4, 5), orientation=R.from_quat((0, 0, 0, 1)))
    angs = np.linalg.norm(roz, axis=1)
    for ang, ax in zip(angs, roz):
        bg2.rotate_from_angax(angle=[ang], degrees=False, axis=ax, anchor=(-3, -2, 1))
    pos2 = bg2.position
    ori2 = bg2.orientation.as_quat()

    assert np.allclose(pos1, pos2)
    assert np.allclose(ori1, ori2)


def test_BaseGeo_reset_path():
    """testing reset path"""
    # pylint: disable=protected-access
    bg = BaseGeo((0, 0, 0), R.from_quat((0, 0, 0, 1)))
    bg.move([(1, 1, 1)] * 11)

    assert len(bg._position) == 12, "bad path generation"

    bg.reset_path()
    assert len(bg._position) == 1, "bad path reset"


def test_BaseGeo_anchor_None():
    """testing rotation with None anchor"""
    pos = np.array([1, 2, 3])
    bg = BaseGeo(pos, R.from_quat((0, 0, 0, 1)))
    bg.rotate(R.from_rotvec([(0.1, 0.2, 0.3), (0.2, 0.4, 0.6)]))

    pos3 = np.array([pos] * 3)
    rot3 = np.array([(0, 0, 0), (0.1, 0.2, 0.3), (0.2, 0.4, 0.6)])
    assert np.allclose(bg.position, pos3), "None rotation changed position"
    assert np.allclose(
        bg.orientation.as_rotvec(), rot3
    ), "None rotation did not adjust rot"


def evall(obj):
    """return pos and orient of object"""
    # pylint: disable=protected-access
    pp = obj._position
    rr = obj._orientation.as_quat()
    rr = np.array([r / max(r) for r in rr])
    return (pp, rr)


def test_attach():
    """test attach functionality"""
    bg = BaseGeo([0, 0, 0], R.from_rotvec((0, 0, 0)))
    rot_obj = R.from_rotvec([(x, 0, 0) for x in np.linspace(0, 10, 11)])
    bg.rotate(rot_obj, start=-1)

    bg2 = BaseGeo([0, 0, 0], R.from_rotvec((0, 0, 0)))
    roto = R.from_rotvec(((1, 0, 0),))
    for _ in range(10):
        bg2.rotate(roto)

    assert np.allclose(bg.position, bg2.position), "attach p"
    assert np.allclose(bg.orientation.as_quat(), bg2.orientation.as_quat()), "attach o"


def test_path_functionality1():
    """testing path functionality in detail"""
    pos0 = np.array([[1, 1, 1], [2, 2, 2], [3, 3, 3], [4, 4, 4], [5, 5, 5.0]])
    rot0 = R.from_quat(
        [(1, 0, 0, 1), (2, 0, 0, 1), (4, 0, 0, 1), (5, 0, 0, 1), (10, 0, 0, 1.0)]
    )
    inpath = np.array([(0.1, 0.1, 0.1), (0.2, 0.2, 0.2), (0.3, 0.3, 0.3)])

    b1, b2, b3, b4, b5 = pos0
    c1, c2, c3 = inpath
    q1, q2, q3, q4, q5 = np.array(
        [(1, 0, 0, 1), (1, 0, 0, 0.5), (1, 0, 0, 0.25), (1, 0, 0, 0.2), (1, 0, 0, 0.1)]
    )

    pos, ori = evall(BaseGeo(pos0, rot0))
    P = np.array([b1, b2, b3, b4, b5])
    Q = np.array([q1, q2, q3, q4, q5])
    assert np.allclose(pos, P)
    assert np.allclose(ori, Q)

    pos, ori = evall(BaseGeo(pos0, rot0).move(inpath, start=0))
    P = np.array([b1 + c1, b2 + c2, b3 + c3, b4, b5])
    Q = np.array([q1, q2, q3, q4, q5])
    assert np.allclose(pos, P)
    assert np.allclose(ori, Q)

    pos, ori = evall(BaseGeo(pos0, rot0).move(inpath, start=1))
    P = np.array([b1, b2 + c1, b3 + c2, b4 + c3, b5])
    Q = np.array([q1, q2, q3, q4, q5])
    assert np.allclose(pos, P)
    assert np.allclose(ori, Q)

    pos, ori = evall(BaseGeo(pos0, rot0).move(inpath, start=2))
    P = np.array([b1, b2, b3 + c1, b4 + c2, b5 + c3])
    Q = np.array([q1, q2, q3, q4, q5])
    assert np.allclose(pos, P)
    assert np.allclose(ori, Q)


def test_path_functionality2():
    """testing path functionality in detail"""
    pos0 = np.array([[1, 1, 1], [2, 2, 2], [3, 3, 3], [4, 4, 4], [5, 5, 5.0]])
    rot0 = R.from_quat(
        [(1, 0, 0, 1), (2, 0, 0, 1), (4, 0, 0, 1), (5, 0, 0, 1), (10, 0, 0, 1.0)]
    )
    inpath = np.array([(0.1, 0.1, 0.1), (0.2, 0.2, 0.2), (0.3, 0.3, 0.3)])

    b1, b2, b3, b4, b5 = pos0
    c1, c2, c3 = inpath
    q1, q2, q3, q4, q5 = np.array(
        [(1, 0, 0, 1), (1, 0, 0, 0.5), (1, 0, 0, 0.25), (1, 0, 0, 0.2), (1, 0, 0, 0.1)]
    )

    pos, ori = evall(BaseGeo(pos0, rot0).move(inpath, start=3))
    P = np.array([b1, b2, b3, b4 + c1, b5 + c2, b5 + c3])
    Q = np.array([q1, q2, q3, q4, q5, q5])
    assert np.allclose(pos, P)
    assert np.allclose(ori, Q)

    pos, ori = evall(BaseGeo(pos0, rot0).move(inpath, start=4))
    P = np.array([b1, b2, b3, b4, b5 + c1, b5 + c2, b5 + c3])
    Q = np.array([q1, q2, q3, q4, q5, q5, q5])
    assert np.allclose(pos, P)
    assert np.allclose(ori, Q)

    pos, ori = evall(BaseGeo(pos0, rot0).move(inpath, start=5))
    P = np.array([b1, b2, b3, b4, b5, b5 + c1, b5 + c2, b5 + c3])
    Q = np.array([q1, q2, q3, q4, q5, q5, q5, q5])
    assert np.allclose(pos, P)
    assert np.allclose(ori, Q)

    pos, ori = evall(BaseGeo(pos0, rot0).move(inpath, start=5))
    P = np.array([b1, b2, b3, b4, b5, b5 + c1, b5 + c2, b5 + c3])
    Q = np.array([q1, q2, q3, q4, q5, q5, q5, q5])
    assert np.allclose(pos, P)
    assert np.allclose(ori, Q)

    pos, ori = evall(BaseGeo(pos0, rot0).move(inpath))
    P = np.array([b1, b2, b3, b4, b5, b5 + c1, b5 + c2, b5 + c3])
    Q = np.array([q1, q2, q3, q4, q5, q5, q5, q5])
    assert np.allclose(pos, P)
    assert np.allclose(ori, Q)


def test_path_functionality3():
    """testing path functionality in detail"""
    pos0 = np.array([[1, 1, 1], [2, 2, 2], [3, 3, 3], [4, 4, 4], [5, 5, 5.0]])
    rot0 = R.from_quat(
        [(1, 0, 0, 1), (2, 0, 0, 1), (4, 0, 0, 1), (5, 0, 0, 1), (10, 0, 0, 1.0)]
    )
    inpath = np.array([(0.1, 0.1, 0.1), (0.2, 0.2, 0.2), (0.3, 0.3, 0.3)])

    pos1, ori1 = evall(BaseGeo(pos0, rot0).move(inpath, start=4))
    pos2, ori2 = evall(BaseGeo(pos0, rot0).move(inpath, start=-1))
    assert np.allclose(pos1, pos2)
    assert np.allclose(ori1, ori2)

    pos1, ori1 = evall(BaseGeo(pos0, rot0).move(inpath, start=3))
    pos2, ori2 = evall(BaseGeo(pos0, rot0).move(inpath, start=-2))
    assert np.allclose(pos1, pos2)
    assert np.allclose(ori1, ori2)

    pos1, ori1 = evall(BaseGeo(pos0, rot0).move(inpath, start=2))
    pos2, ori2 = evall(BaseGeo(pos0, rot0).move(inpath, start=-3))
    assert np.allclose(pos1, pos2)
    assert np.allclose(ori1, ori2)

    pos1, ori1 = evall(BaseGeo(pos0, rot0).move(inpath, start=1))
    pos2, ori2 = evall(BaseGeo(pos0, rot0).move(inpath, start=-4))
    assert np.allclose(pos1, pos2)
    assert np.allclose(ori1, ori2)

    pos1, ori1 = evall(BaseGeo(pos0, rot0).move(inpath, start=0))
    pos2, ori2 = evall(BaseGeo(pos0, rot0).move(inpath, start=-5))
    assert np.allclose(pos1, pos2)
    assert np.allclose(ori1, ori2)


def test_scipy_from_methods():
    """test all rotation methods inspired from scipy implemented in BaseTransform"""

    def cube():
        return magpy.magnet.Cuboid(polarization=(11, 22, 33), dimension=(1, 1, 1))

    angs_deg = np.linspace(0, 360, 10)
    angs = np.deg2rad(angs_deg)
    rot = R.from_rotvec((np.array([[0, 0, 1]] * 10).T * angs).T)
    anchor = (1, 2, 3)
    cube0 = cube().rotate(rot, anchor=anchor)

    from_rotvec = cube().rotate_from_rotvec(
        rot.as_rotvec(degrees=True), anchor=anchor, degrees=True
    )
    assert np.allclose(
        cube0.position, from_rotvec.position
    ), "from_rotvec failed on position"
    assert np.allclose(
        cube0.orientation.as_rotvec(), from_rotvec.orientation.as_rotvec()
    ), "from_rotvec failed on orientation"

    from_angax = cube().rotate_from_angax(angs_deg, "z", anchor=anchor, degrees=True)
    assert np.allclose(
        cube0.position, from_angax.position
    ), "from_angax failed on position"
    assert np.allclose(
        cube0.orientation.as_rotvec(), from_angax.orientation.as_rotvec()
    ), "from_rotvec failed on orientation"

    from_euler = cube().rotate_from_euler(angs_deg, "z", anchor=anchor, degrees=True)
    assert np.allclose(
        cube0.position, from_euler.position
    ), "from_euler failed on position"
    assert np.allclose(
        cube0.orientation.as_rotvec(), from_euler.orientation.as_rotvec()
    ), "from_rotvec failed on orientation"

    from_matrix = cube().rotate_from_matrix(rot.as_matrix(), anchor=anchor)
    assert np.allclose(
        cube0.position, from_matrix.position
    ), "from_matrix failed on position"
    assert np.allclose(
        cube0.orientation.as_rotvec(), from_matrix.orientation.as_rotvec()
    ), "from_rotvec failed on orientation"

    from_mrp = cube().rotate_from_mrp(rot.as_mrp(), anchor=anchor)
    assert np.allclose(cube0.position, from_mrp.position), "from_mrp failed on position"
    assert np.allclose(
        cube0.orientation.as_rotvec(), from_mrp.orientation.as_rotvec()
    ), "from_rotvec failed on orientation"

    from_quat = cube().rotate_from_quat(rot.as_quat(), anchor=anchor)
    assert np.allclose(
        cube0.position, from_quat.position
    ), "from_quat failed on position"
    assert np.allclose(
        cube0.orientation.as_rotvec(), from_quat.orientation.as_rotvec()
    ), "from_rotvec failed on orientation"


def test_style():
    """test when setting wrong style class"""
    bg = BaseGeo((0, 0, 0), None)
    bg.style = {"color": "red"}
    bg.style = {"label": "mylabel"}
    assert bg.style.color == "red"
    assert bg.style.label == "mylabel"
    with pytest.raises(ValueError):
        bg.style = "wrong class"


def test_kwargs():
    """test kwargs inputs, only relevant for styles"""
    bg = BaseGeo((0, 0, 0), None, style={"label": "label_01"}, style_label="label_02")
    assert bg.style.label == "label_02"

    with pytest.raises(TypeError):
        BaseGeo((0, 0, 0), None, styl_label="label_02")


def test_copy():
    """test copying object"""
    bg1 = BaseGeo((0, 0, 0), None, style_label="label1")  # has style
    bg2 = BaseGeo((1, 2, 3), None)  # has no style
    bg3 = BaseGeo((4, 6, 8), style_color="blue")  # has style but label is None
    bg1c = bg1.copy()
    bg2c = bg2.copy(position=(10, 0, 0), style={"color": "red"}, style_color="orange")
    bg3c = bg3.copy()

    # original object should not be affected"
    np.testing.assert_allclose(bg1.position, (0, 0, 0))
    np.testing.assert_allclose(bg2.position, (1, 2, 3))

    # check if label suffix iterated correctly
    assert bg1c.style.label == "label2"
    assert bg2c.style.label is None
    assert bg3c.style.label == "BaseGeo_01"

    # check if style is passed correctly
    assert bg2c.style.color == "orange"


def test_copy_parents():
    """make sure that parents are not copied"""
    x1 = magpy.Sensor()
    x2 = magpy.Sensor()
    x3 = magpy.Sensor()

    c = x1 + x2 + x3

    y = x1.copy()

    assert x1.parent.parent == c
    assert y.parent is None


def test_copy_order():
    """Make sure copying objects of a collection does not affect order of children (#530)"""

    thing1 = magpy.magnet.Cuboid(style_label="t1")
    thing2 = magpy.magnet.Cuboid(style_label="t2")
    thing3 = magpy.magnet.Cuboid(style_label="t3")
    coll = magpy.Collection(thing1, thing2, thing3)

    desc_before = coll.describe(format="label", return_string=True)

    thing1.copy()

    desc_after = coll.describe(format="label", return_string=True)

    assert desc_after == desc_before


def match_string_up_to_id(s1, s2, /):
    """Checks if 2 inputs (first is list, second string) match as long as id= follows a
    series of numbers"""
    patt = "id=[0-9]*[0-9]", "id=Regex"
    assert re.sub(*patt, "\n".join(s1)).split("\n") == re.sub(*patt, s2).split("\n")


def test_describe_with_label():
    """testing describe method"""
    # print("test = [\n    " + '",\n    '.join(f'"{s}' for s in desc.split("\n")) + '",\n]')
    # pylint: disable=protected-access
    x = magpy.magnet.Cuboid(style_label="x1")

    # describe calls print by default -> no return value
    desc = x.describe()
    assert desc is None

    # describe string
    test = [
        "Cuboid(id=2743358534352, label='x1')",
        "  • parent: None",
        "  • position: [0. 0. 0.] m",
        "  • orientation: [0. 0. 0.] deg",
        "  • dimension: None m",
        "  • magnetization: None A/m",
        "  • polarization: None T",
    ]
    match_string_up_to_id(test, x.describe(return_string=True))

    # describe html string
    test_html = ("<pre>" + "\n".join(test) + "</pre>").split("\n")
    match_string_up_to_id(test_html, x._repr_html_().replace("<br>", "\n"))


def test_describe_with_parent():
    """testing describe method"""
    # print("test = [\n    " + '",\n    '.join(f'"{s}' for s in desc.split("\n")) + '",\n]')
    x = magpy.magnet.Cuboid(style_label="x1")
    magpy.Collection(x)  # add parent
    test = [
        "Cuboid(id=1687262797456, label='x1')",
        "  • parent: Collection(id=1687262859280)",
        "  • position: [0. 0. 0.] m",
        "  • orientation: [0. 0. 0.] deg",
        "  • dimension: None m",
        "  • magnetization: None A/m",
        "  • polarization: None T",
    ]
    match_string_up_to_id(test, x.describe(return_string=True))


def test_describe_with_path():
    """testing describe method"""
    # print("test = [\n    " + '",\n    '.join(f'"{s}' for s in desc.split("\n")) + '",\n]')
    x = magpy.Sensor(position=[(1, 2, 3)] * 3)
    test = [
        "Sensor(id=2743359152656)",
        "  • parent: None",
        "  • path length: 3",
        "  • position (last): [1. 2. 3.] m",
        "  • orientation (last): [0. 0. 0.] deg",
        "  • handedness: right",
        "  • pixel: None",
    ]
<<<<<<< HEAD
    match_string_up_to_id(test, x.describe(return_string=True))

=======
    desc = s1.describe(return_string=True)
    desc = re.sub("id=*[0-9]*[0-9]", "id=REGEX", desc)
    assert test == desc.split("\n")

    # exclude=None test
    s = magpy.Sensor()
    desc = s.describe(exclude=None, return_string=True)
    test = (
        "Sensor(id=REGEX)\n"
        + "  • parent: None \n"
        + "  • position: [0. 0. 0.] m\n"
        + "  • orientation: [0. 0. 0.] deg\n"
        + "  • handedness: right \n"
        + "  • pixel: None \n"
        + "  • style: SensorStyle(arrows=ArrowCS(x=ArrowSingle(color=None, show=True), "
        + "y=ArrowSingle(color=None, show=True), z=ArrowSingle(color=None, show=True)),"
        + " color=None, description=Description(show=None, text=None), label=None, "
        + "legend=Legend(show=None, text=None), "
        + "model3d=Model3d(data=[], showdefault=True), opacity=None, path=Path(frames=None,"
        + " line=Line(color=None, style=None, width=None), marker=Marker(color=None,"
        + " size=None, symbol=None), numbering=None, show=None), pixel=Pixel(color=None,"
        + " size=1, sizemode=None, symbol=None), size=None, sizemode=None) "
    )
    desc = re.sub("id=*[0-9]*[0-9]", "id=REGEX", desc)
    assert desc == test

    # lots of sensor pixel
    s = magpy.Sensor(pixel=[[[(1, 2, 3)] * 5] * 5] * 3, handedness="left")
    desc = s.describe(return_string=True)
    test = (
        "Sensor(id=REGEX)\n"
        + "  • parent: None \n"
        + "  • position: [0. 0. 0.] m\n"
        + "  • orientation: [0. 0. 0.] deg\n"
        + "  • handedness: left \n"
        + "  • pixel: 75 (3x5x5) "
    )
    desc = re.sub("id=*[0-9]*[0-9]", "id=REGEX", desc)
    assert desc == test
>>>>>>> e56077e6

def test_describe_with_exclude_None():
    """testing describe method"""
    # print("test = [\n    " + '",\n    '.join(f'"{s}' for s in desc.split("\n")) + '",\n]')
    x = magpy.Sensor()
    test = [
        "Sensor(id=1687262758416)",
        "  • parent: None",
        "  • position: [0. 0. 0.] m",
        "  • orientation: [0. 0. 0.] deg",
        "  • handedness: right",
        "  • pixel: None",
        (
            "  • style: SensorStyle(arrows=ArrowCS(x=ArrowSingle(color=None, show=True),"
            " y=ArrowSingle(color=None, show=True), z=ArrowSingle(color=None, show=True)),"
            " color=None, description=Description(show=None, text=None), label=None,"
            " legend=Legend(show=None), model3d=Model3d(data=[], showdefault=True), opacity=None,"
            " path=Path(frames=None, line=Line(color=None, style=None, width=None),"
            " marker=Marker(color=None, size=None, symbol=None), numbering=None, show=None),"
            " pixel=Pixel(color=None, size=1, sizemode=None, symbol=None), size=None,"
            " sizemode=None)"
        ),
    ]
    match_string_up_to_id(test, x.describe(exclude=None, return_string=True))


def test_describe_with_many_pixels():
    """testing describe method"""
    # print("test = [\n    " + '",\n    '.join(f'"{s}' for s in desc.split("\n")) + '",\n]')
    x = magpy.Sensor(pixel=[[[(1, 2, 3)] * 5] * 5] * 3, handedness="left")
    test = [
        "Sensor(id=1687262996944)",
        "  • parent: None",
        "  • position: [0. 0. 0.] m",
        "  • orientation: [0. 0. 0.] deg",
        "  • handedness: left",
        "  • pixel: 75 (3x5x5)",
    ]
    match_string_up_to_id(test, x.describe(return_string=True))


def test_describe_with_triangularmesh():
    """testing describe method"""
    # print("test = [\n    " + '",\n    '.join(f'"{s}' for s in desc.split("\n")) + '",\n]')
    points = [
        (-1, -1, 0),
        (-1, 1, 0),
        (1, -1, 0),
        (1, 1, 0),
        (0, 0, 2),
    ]
    x = magpy.magnet.TriangularMesh.from_ConvexHull(
        polarization=(0, 0, 1),
        points=points,
        check_selfintersecting="skip",
    )
    test = [
        "TriangularMesh(id=1687257413648)",
        "  • parent: None",
        "  • position: [0. 0. 0.] m",
        "  • orientation: [0. 0. 0.] deg",
        "  • magnetization: [     0.              0.         795774.71545948] A/m",
        "  • polarization: [0. 0. 1.] T",
        "  • barycenter: [0.         0.         0.46065534]",
        "  • faces: shape(6, 3)",
        "  • mesh: shape(6, 3, 3)",
        "  • status_disconnected: False",
        "  • status_disconnected_data: 1 part",
        "  • status_open: False",
        "  • status_open_data: []",
        "  • status_reoriented: True",
        "  • status_selfintersecting: None",
        "  • status_selfintersecting_data: None",
        "  • vertices: shape(5, 3)",
    ]

    match_string_up_to_id(test, x.describe(return_string=True))


def test_unset_describe():
    """test describe completely unset objects"""
    objs = [
        magpy.magnet.Cuboid(),
        magpy.magnet.Cylinder(),
        magpy.magnet.CylinderSegment(),
        magpy.magnet.Sphere(),
        magpy.magnet.Tetrahedron(),
        # magpy.magnet.TriangularMesh(), not possible yet
        magpy.misc.Triangle(),
        magpy.misc.Dipole(),
        magpy.current.Polyline(),
        magpy.current.Circle(),
    ]

    for o in objs:
        o.describe()<|MERGE_RESOLUTION|>--- conflicted
+++ resolved
@@ -473,50 +473,8 @@
         "  • handedness: right",
         "  • pixel: None",
     ]
-<<<<<<< HEAD
     match_string_up_to_id(test, x.describe(return_string=True))
 
-=======
-    desc = s1.describe(return_string=True)
-    desc = re.sub("id=*[0-9]*[0-9]", "id=REGEX", desc)
-    assert test == desc.split("\n")
-
-    # exclude=None test
-    s = magpy.Sensor()
-    desc = s.describe(exclude=None, return_string=True)
-    test = (
-        "Sensor(id=REGEX)\n"
-        + "  • parent: None \n"
-        + "  • position: [0. 0. 0.] m\n"
-        + "  • orientation: [0. 0. 0.] deg\n"
-        + "  • handedness: right \n"
-        + "  • pixel: None \n"
-        + "  • style: SensorStyle(arrows=ArrowCS(x=ArrowSingle(color=None, show=True), "
-        + "y=ArrowSingle(color=None, show=True), z=ArrowSingle(color=None, show=True)),"
-        + " color=None, description=Description(show=None, text=None), label=None, "
-        + "legend=Legend(show=None, text=None), "
-        + "model3d=Model3d(data=[], showdefault=True), opacity=None, path=Path(frames=None,"
-        + " line=Line(color=None, style=None, width=None), marker=Marker(color=None,"
-        + " size=None, symbol=None), numbering=None, show=None), pixel=Pixel(color=None,"
-        + " size=1, sizemode=None, symbol=None), size=None, sizemode=None) "
-    )
-    desc = re.sub("id=*[0-9]*[0-9]", "id=REGEX", desc)
-    assert desc == test
-
-    # lots of sensor pixel
-    s = magpy.Sensor(pixel=[[[(1, 2, 3)] * 5] * 5] * 3, handedness="left")
-    desc = s.describe(return_string=True)
-    test = (
-        "Sensor(id=REGEX)\n"
-        + "  • parent: None \n"
-        + "  • position: [0. 0. 0.] m\n"
-        + "  • orientation: [0. 0. 0.] deg\n"
-        + "  • handedness: left \n"
-        + "  • pixel: 75 (3x5x5) "
-    )
-    desc = re.sub("id=*[0-9]*[0-9]", "id=REGEX", desc)
-    assert desc == test
->>>>>>> e56077e6
 
 def test_describe_with_exclude_None():
     """testing describe method"""
@@ -533,8 +491,8 @@
             "  • style: SensorStyle(arrows=ArrowCS(x=ArrowSingle(color=None, show=True),"
             " y=ArrowSingle(color=None, show=True), z=ArrowSingle(color=None, show=True)),"
             " color=None, description=Description(show=None, text=None), label=None,"
-            " legend=Legend(show=None), model3d=Model3d(data=[], showdefault=True), opacity=None,"
-            " path=Path(frames=None, line=Line(color=None, style=None, width=None),"
+            " legend=Legend(show=None, text=None), model3d=Model3d(data=[], showdefault=True),"
+            " opacity=None, path=Path(frames=None, line=Line(color=None, style=None, width=None),"
             " marker=Marker(color=None, size=None, symbol=None), numbering=None, show=None),"
             " pixel=Pixel(color=None, size=1, sizemode=None, symbol=None), size=None,"
             " sizemode=None)"
