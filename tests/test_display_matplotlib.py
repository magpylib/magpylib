import matplotlib
import matplotlib.pyplot as plt
import matplotlib.tri as mtri
import numpy as np
import pytest
import pyvista as pv

import magpylib as magpy
from magpylib.graphics.model3d import make_Cuboid
from magpylib.magnet import Cuboid
from magpylib.magnet import Cylinder
from magpylib.magnet import CylinderSegment
from magpylib.magnet import Sphere


# pylint: disable=assignment-from-no-return

magpy.defaults.reset()


def test_Cuboid_display():
    """testing display"""
    src = Cuboid((1, 2, 3), (1, 2, 3))
    src.move(np.linspace((0.1, 0.1, 0.1), (2, 2, 2), 20), start=-1)
    src.show(style_path_frames=5, return_fig=True)

    with plt.ion():
        x = src.show(style_path_show=False)
    assert x is None  # only place where return_fig=False, for testcov


def test_Cylinder_display():
    """testing display"""
    # path should revert to True
    ax = plt.subplot(projection="3d")
    src = Cylinder((1, 2, 3), (1, 2))
    src.show(canvas=ax, style_path_frames=15, backend="matplotlib")

    # hide path
    src.move(np.linspace((0.4, 0.4, 0.4), (12, 12, 12), 30), start=-1)
    src.show(canvas=ax, style_path_show=False, backend="matplotlib")

    # empty frames, ind>path_len, should display last position
    src.show(canvas=ax, style_path_frames=[], backend="matplotlib")

    src.show(
        canvas=ax, style_path_frames=[1, 5, 6], backend="matplotlib", return_fig=True
    )


def test_CylinderSegment_display():
    """testing display"""
    ax = plt.subplot(projection="3d")
    src = CylinderSegment((1, 2, 3), (2, 4, 5, 30, 40))
    src.show(canvas=ax, style_path_frames=15, return_fig=True)

    src.move(np.linspace((0.4, 0.4, 0.4), (13.2, 13.2, 13.2), 33), start=-1)
    src.show(canvas=ax, style_path_show=False, return_fig=True)


def test_Sphere_display():
    """testing display"""
    # path should revert to True
    ax = plt.subplot(projection="3d")
    src = Sphere((1, 2, 3), 2)
    src.show(canvas=ax, style_path_frames=15, return_fig=True)

    src.move(np.linspace((0.4, 0.4, 0.4), (8, 8, 8), 20), start=-1)
    src.show(canvas=ax, style_path_show=False, return_fig=True)


def test_Tetrahedron_display():
    """testing Tetrahedron display"""
    verts = [(0, 0, 0), (1, 0, 0), (0, 1, 0), (0, 0, 1)]
    src = magpy.magnet.Tetrahedron(magnetization=(100, 200, 300), vertices=verts)
    src.show(return_fig=True)


def test_Sensor_display():
    """testing display"""
    ax = plt.subplot(projection="3d")
    sens = magpy.Sensor(pixel=[(1, 2, 3), (2, 3, 4)])
    sens.style.arrows.z.color = "magenta"
    sens.style.arrows.z.show = False
    poz = np.linspace((0.4, 0.4, 0.4), (13.2, 13.2, 13.2), 33)
    sens.move(poz, start=-1)
    sens.show(
        canvas=ax, markers=[(100, 100, 100)], style_path_frames=15, return_fig=True
    )

    sens.pixel = [(2, 3, 4)]  # one non-zero pixel
    sens.show(
        canvas=ax, markers=[(100, 100, 100)], style_path_show=False, return_fig=True
    )


def test_CustomSource_display():
    """testing display"""
    ax = plt.subplot(projection="3d")
    cs = magpy.misc.CustomSource()
    cs.show(canvas=ax, return_fig=True)


def test_Loop_display():
    """testing display for Loop source"""
    ax = plt.subplot(projection="3d")
    src = magpy.current.Loop(current=1, diameter=1)
    src.show(canvas=ax, return_fig=True)

    src.rotate_from_angax([5] * 35, "x", anchor=(1, 2, 3))
    src.show(canvas=ax, style_path_frames=3, return_fig=True)


def test_Triangle_display():
    """testing display for Triangle source built from vertices"""
    verts = [(0, 0, 0), (1, 0, 0), (0, 1, 0), (0, 0, 1)]

    mesh3d = magpy.graphics.model3d.make_TriangularMesh(vertices=verts)
    # note: faces are built by scipy.Convexhull since faces=None
    # ConvexHull DOES NOT GUARRANTY proper orientation of faces when building a body
    points = np.array([v for k, v in mesh3d["kwargs"].items() if k in "xyz"]).T
    faces = np.array([v for k, v in mesh3d["kwargs"].items() if k in "ijk"]).T
    src = magpy.Collection(
        [
            magpy.misc.Triangle(magnetization=(1000, 0, 0), vertices=v)
            for v in points[faces]
        ]
    )
    magpy.show(
        *src,
        backend="matplotlib",
        style_orientation_offset=0.5,
        style_orientation_size=2,
        style_orientation_color="yellow",
        style_orientation_symbol="cone",
        style_magnetization_mode="color+arrow",
        return_fig=True,
    )


def test_TringularMesh_display():
    """testing display for TriangleMesh source built from vertices"""
    # test  classic trimesh display
    points = [(0, 0, 0), (1, 0, 0), (0, 1, 0), (0, 0, 1)]

    src = magpy.magnet.TriangularMesh.from_ConvexHull(
        magnetization=(1000, 0, 0), points=points
    )
    src.show(backend="matplotlib", style_description_show=False, return_fig=True)

<<<<<<< HEAD
    # test display of disjoint and open mesh elements
    polydata = pv.Text3D("AB").merge(pv.Text3D("C"))  # create disjoint mesh
=======
    # test display of disconnected and open mesh elements
    polydata = pv.Text3D("AB")  # create disconnected mesh
>>>>>>> c5ba564c
    polydata = polydata.triangulate()
    vertices = polydata.points
    faces = polydata.faces.reshape(-1, 4)[:, 1:]
    faces = faces[1:]  # open the mesh
    src = magpy.magnet.TriangularMesh(
        (0, 0, 1000),
        vertices,
<<<<<<< HEAD
        triangles,
        validate_closed=False,
        validate_connected=False,
        validate_non_self_intersecting=False,
        reorient_triangles=False,
=======
        faces,
        check_open="ignore",
        check_disconnected="ignore",
        reorient_faces=False,
        style_mesh_grid_show=True,
>>>>>>> c5ba564c
    )

    src.show(backend="matplotlib", return_fig=True)


def test_col_display():
    """testing display"""
    # pylint: disable=assignment-from-no-return
    ax = plt.subplot(projection="3d")
    pm1 = magpy.magnet.Cuboid((1, 2, 3), (1, 2, 3))
    pm2 = pm1.copy(position=(2, 0, 0))
    pm3 = pm1.copy(position=(4, 0, 0))
    nested_col = (pm1 + pm2 + pm3).set_children_styles(color="magenta")
    nested_col.show(canvas=ax, return_fig=True)


def test_dipole_display():
    """testing display"""
    # pylint: disable=assignment-from-no-return
    ax2 = plt.subplot(projection="3d")
    dip = magpy.misc.Dipole(moment=(1, 2, 3), position=(2, 2, 2))
    dip2 = magpy.misc.Dipole(moment=(1, 2, 3), position=(2, 2, 2))
    dip2.move(np.linspace((0.4, 0.4, 0.4), (2, 2, 2), 5), start=-1)
    dip.show(canvas=ax2, return_fig=True)
    dip.show(canvas=ax2, style_path_frames=2, return_fig=True)


def test_circular_line_display():
    """testing display"""
    # pylint: disable=assignment-from-no-return
    ax2 = plt.subplot(projection="3d")
    src1 = magpy.current.Loop(1, 2)
    src2 = magpy.current.Loop(1, 2)
    src1.move(np.linspace((0.4, 0.4, 0.4), (2, 2, 2), 5), start=-1)
    src3 = magpy.current.Line(1, [(0, 0, 0), (1, 1, 1), (2, 2, 2)])
    src4 = magpy.current.Line(1, [(0, 0, 0), (1, 1, 1), (2, 2, 2)])
    src3.move([(0.4, 0.4, 0.4)] * 5, start=-1)
    src1.show(canvas=ax2, style_path_frames=2, style_arrow_size=0, return_fig=True)
    src2.show(canvas=ax2, return_fig=True)
    src3.show(canvas=ax2, style_arrow_size=0, return_fig=True)
    src4.show(canvas=ax2, style_path_frames=2, return_fig=True)


def test_matplotlib_model3d_extra():
    """test display extra model3d"""

    # using "plot"
    xs, ys, zs = [(1, 2)] * 3
    trace1 = dict(
        backend="matplotlib",
        constructor="plot",
        args=(xs, ys, zs),
        kwargs=dict(ls="-"),
    )
    obj1 = magpy.misc.Dipole(moment=(0, 0, 1))
    obj1.style.model3d.add_trace(**trace1)

    # using "plot_surface"
    u, v = np.mgrid[0 : 2 * np.pi : 6j, 0 : np.pi : 6j]
    xs = np.cos(u) * np.sin(v)
    ys = np.sin(u) * np.sin(v)
    zs = np.cos(v)
    trace2 = dict(
        backend="matplotlib",
        constructor="plot_surface",
        args=(xs, ys, zs),
        kwargs=dict(
            cmap=plt.cm.YlGnBu_r,  # pylint: disable=no-member
        ),
    )
    obj2 = magpy.Collection()
    obj2.style.model3d.add_trace(**trace2)

    # using "plot_trisurf"
    u, v = np.mgrid[0 : 2 * np.pi : 6j, -0.5:0.5:6j]
    u, v = u.flatten(), v.flatten()
    xs = (1 + 0.5 * v * np.cos(u / 2.0)) * np.cos(u)
    ys = (1 + 0.5 * v * np.cos(u / 2.0)) * np.sin(u)
    zs = 0.5 * v * np.sin(u / 2.0)
    tri = mtri.Triangulation(u, v)
    trace3 = dict(
        backend="matplotlib",
        constructor="plot_trisurf",
        args=lambda: (xs, ys, zs),  # test callable args
        kwargs=dict(
            triangles=tri.triangles,
            cmap=plt.cm.Spectral,  # pylint: disable=no-member
        ),
    )
    obj3 = magpy.misc.CustomSource(style_model3d_showdefault=False, position=(3, 0, 0))
    obj3.style.model3d.add_trace(**trace3)

    ax = plt.subplot(projection="3d")
    magpy.show(obj1, obj2, obj3, canvas=ax, return_fig=True)


def test_matplotlib_model3d_extra_bad_input():
    """test display extra model3d"""

    xs, ys, zs = [(1, 2)] * 3
    trace = dict(
        backend="matplotlib",
        constructor="plot",
        kwargs={"xs": xs, "ys": ys, "zs": zs},
        coordsargs={"x": "xs", "y": "ys", "z": "Z"},  # bad Z input
    )
    obj = magpy.misc.Dipole(moment=(0, 0, 1))
    with pytest.raises(ValueError):
        obj.style.model3d.add_trace(**trace)
        ax = plt.subplot(projection="3d")
        obj.show(canvas=ax, return_fig=True)


def test_matplotlib_model3d_extra_updatefunc():
    """test display extra model3d"""
    ax = plt.subplot(projection="3d")
    obj = magpy.misc.Dipole(moment=(0, 0, 1))
    updatefunc = lambda: make_Cuboid("matplotlib", position=(2, 0, 0))
    obj.style.model3d.data = updatefunc
    ax = plt.subplot(projection="3d")
    obj.show(canvas=ax, return_fig=True)

    with pytest.raises(ValueError):
        updatefunc = "not callable"
        obj.style.model3d.add_trace(updatefunc)

    with pytest.raises(AssertionError):
        updatefunc = "not callable"
        obj.style.model3d.add_trace(updatefunc=updatefunc)

    with pytest.raises(AssertionError):
        updatefunc = lambda: "bad output type"
        obj.style.model3d.add_trace(updatefunc=updatefunc)

    with pytest.raises(AssertionError):
        updatefunc = lambda: {"bad_key": "some_value"}
        obj.style.model3d.add_trace(updatefunc=updatefunc)


def test_empty_display():
    """should not fail if nothing to display"""
    ax = plt.subplot(projection="3d")
    magpy.show(canvas=ax, backend="matplotlib", return_fig=True)


def test_graphics_model_mpl():
    """test base extra graphics with mpl"""
    ax = plt.subplot(projection="3d")
    c = magpy.magnet.Cuboid((0, 1, 0), (1, 1, 1))
    c.rotate_from_angax(33, "x", anchor=0)
    c.style.model3d.add_trace(**make_Cuboid("matplotlib", position=(2, 0, 0)))
    c.show(canvas=ax, style_path_frames=1, backend="matplotlib", return_fig=True)


def test_graphics_model_generic_to_mpl():
    """test generic base extra graphics with mpl"""
    c = magpy.magnet.Cuboid((0, 1, 0), (1, 1, 1))
    c.move([[i, 0, 0] for i in range(2)])
    model3d = make_Cuboid(position=(2, 0, 0))
    model3d["kwargs"]["facecolor"] = np.array(["blue"] * 12)
    c.style.model3d.add_trace(**model3d)
    fig = c.show(style_path_frames=1, backend="matplotlib", return_fig=True)
    assert isinstance(fig, matplotlib.figure.Figure)


def test_mpl_animation():
    """test animation with matplotib"""
    c = magpy.magnet.Cuboid((0, 1, 0), (1, 1, 1))
    c.move([[i, 0, 0] for i in range(2)])
    fig, anim = c.show(
        backend="matplotlib", animation=True, return_animation=True, return_fig=True
    )
    anim._draw_was_started = True  # avoid mpl test warning
    assert isinstance(fig, matplotlib.figure.Figure)
    assert isinstance(anim, matplotlib.animation.FuncAnimation)<|MERGE_RESOLUTION|>--- conflicted
+++ resolved
@@ -148,13 +148,8 @@
     )
     src.show(backend="matplotlib", style_description_show=False, return_fig=True)
 
-<<<<<<< HEAD
-    # test display of disjoint and open mesh elements
-    polydata = pv.Text3D("AB").merge(pv.Text3D("C"))  # create disjoint mesh
-=======
     # test display of disconnected and open mesh elements
     polydata = pv.Text3D("AB")  # create disconnected mesh
->>>>>>> c5ba564c
     polydata = polydata.triangulate()
     vertices = polydata.points
     faces = polydata.faces.reshape(-1, 4)[:, 1:]
@@ -162,19 +157,11 @@
     src = magpy.magnet.TriangularMesh(
         (0, 0, 1000),
         vertices,
-<<<<<<< HEAD
-        triangles,
-        validate_closed=False,
-        validate_connected=False,
-        validate_non_self_intersecting=False,
-        reorient_triangles=False,
-=======
         faces,
         check_open="ignore",
         check_disconnected="ignore",
         reorient_faces=False,
         style_mesh_grid_show=True,
->>>>>>> c5ba564c
     )
 
     src.show(backend="matplotlib", return_fig=True)
