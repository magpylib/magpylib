--- conflicted
+++ resolved
@@ -7,11 +7,8 @@
 from magpylib._src.fields.field_BH_line import current_line_field
 from magpylib._src.fields.field_BH_line import field_BH_line_from_vert
 from magpylib._src.fields.field_BH_loop import current_loop_field
-<<<<<<< HEAD
-from magpylib._src.fields.field_BH_line import current_line_field, current_vertices_field
-=======
-from magpylib._src.fields.field_BH_sphere import magnet_sphere_field
->>>>>>> eabed095
+from magpylib._src.fields.field_BH_line import current_line_field
+from magpylib._src.fields.field_BH_line import current_vertices_field
 
 
 def test_magnet_cuboid_Bfield():
@@ -311,13 +308,8 @@
     vert2 = np.array([(0, 0, 0), (3, 3, 3), (-3, 4, -5)])
     vert3 = np.array([(1, 2, 3), (-2, -3, 3), (3, 2, 1), (3, 3, 3)])
 
-<<<<<<< HEAD
     pos_tiled = np.tile(p, (3,1))
     B_vert = current_vertices_field('B', pos_tiled, curr, [vert1,vert2,vert3])
-=======
-    pos_tiled = np.tile(p, (3, 1))
-    B_vert = field_BH_line_from_vert("B", pos_tiled, curr, [vert1, vert2, vert3])
->>>>>>> eabed095
 
     B = []
     for i, vert in enumerate([vert1, vert2, vert3]):
