from __future__ import annotations

import numpy as np
import pytest
from scipy.spatial.transform import Rotation as R

import magpylib as magpy
from magpylib._src.exceptions import (
    MagpylibBadUserInput,
    MagpylibDeprecationWarning,
    MagpylibMissingInput,
)
from magpylib._src.fields.field_BH_dipole import BHJM_dipole

# pylint: disable=unnecessary-lambda-assignment

###########################################################
###########################################################
# OBJECT INPUTS


@pytest.mark.parametrize(
    "position",
    [
        (1, 2, 3),
        (0, 0, 0),
        ((1, 2, 3), (2, 3, 4)),
        [(2, 3, 4)],
        [2, 3, 4],
        [[2, 3, 4], [3, 4, 5]],
        [(2, 3, 4), (3, 4, 5)],
        np.array((1, 2, 3)),
        np.array(((1, 2, 3), (2, 3, 4))),
    ],
)
def test_input_objects_position_good(position):
    """good input: magpy.Sensor(position=position)"""

    sens = magpy.Sensor(position=position)
    np.testing.assert_allclose(sens.position, np.squeeze(np.array(position)))


@pytest.mark.parametrize(
    "position",
    [
        (1, 2),
        (1, 2, 3, 4),
        [(1, 2, 3, 4)] * 2,
        (((1, 2, 3), (1, 2, 3)), ((1, 2, 3), (1, 2, 3))),
        "x",
        ["x", "y", "z"],
        {"woot": 15},
        True,
    ],
)
def test_input_objects_position_bad(position):
    """bad input: magpy.Sensor(position=position)"""

    with pytest.raises(MagpylibBadUserInput):
        magpy.Sensor(position=position)


@pytest.mark.parametrize(
    "pixel",
    [
        (1, -2, 3),
        (0, 0, 0),
        ((1, 2, 3), (2, 3, 4)),
        (((1, 2, 3), (2, -3, 4)), ((1, 2, 3), (2, 3, 4))),
        [(2, 3, 4)],
        [2, 3, 4],
        [[-2, 3, 4], [3, 4, 5]],
        [[[2, 3, 4], [3, 4, 5]]] * 4,
        [(2, 3, 4), (3, 4, 5)],
        np.array((1, 2, -3)),
        np.array(((1, -2, 3), (2, 3, 4))),
    ],
)
def test_input_objects_pixel_good(pixel):
    """good input: magpy.Sensor(pixel=pixel)"""

    sens = magpy.Sensor(pixel=pixel)
<<<<<<< HEAD
    np.testing.assert_allclose(sens.pixel, pixel) # type: ignore[attr-defined]
=======
    np.testing.assert_allclose(sens.pixel, pixel)  # type: ignore
>>>>>>> a48594f3


@pytest.mark.parametrize(
    "pixel",
    [
        (1, 2),
        (1, 2, 3, 4),
        [(1, 2, 3, 4)] * 2,
        "x",
        ["x", "y", "z"],
        {"woot": 15},
        True,
    ],
)
def test_input_objects_pixel_bad(pixel):
    """bad input: magpy.Sensor(pixel=pixel)"""

    with pytest.raises(MagpylibBadUserInput):
        magpy.Sensor(position=(0, 0, 0), pixel=pixel)


@pytest.mark.parametrize(
    "orientation_rotvec",
    [
        None,
        (0.1, 0.2, 0.3),
        (0, 0, 0),
        [(0.1, 0.2, 0.3)],
        [(0.1, 0.2, 0.3)] * 5,
    ],
)
def test_input_objects_orientation_good(orientation_rotvec):
    """good input: magpy.Sensor(orientation=orientation_rotvec)"""

    if orientation_rotvec is None:
        sens = magpy.Sensor(orientation=None)
        np.testing.assert_allclose(sens.orientation.as_rotvec(), (0, 0, 0))
    else:
        sens = magpy.Sensor(orientation=R.from_rotvec(orientation_rotvec))
        np.testing.assert_allclose(
            sens.orientation.as_rotvec(), np.squeeze(np.array(orientation_rotvec))
        )


@pytest.mark.parametrize(
    "orientation_rotvec",
    [
        (1, 2),
        (1, 2, 3, 4),
        [(1, 2, 3, 4)] * 2,
        "x",
        ["x", "y", "z"],
        {"woot": 15},
        True,
    ],
)
def test_input_objects_orientation_bad(orientation_rotvec):
    """bad input: magpy.Sensor(orientation=orientation_rotvec)"""

    with pytest.raises(MagpylibBadUserInput):
        magpy.Sensor(
            position=(0, 0, 0), pixel=(0, 0, 0), orientation=orientation_rotvec
        )


@pytest.mark.parametrize(
    "current",
    [
        None,
        0,
        1,
        1.2,
        np.array([1, 2, 3])[1],
        -1,
        -1.123,
        True,
    ],
)
def test_input_objects_current_good(current):
    """good input: magpy.current.Circle(current)"""

    src = magpy.current.Circle(current=current)
    if current is None:
        assert src.current is None
    else:
<<<<<<< HEAD
        np.testing.assert_allclose(src.current, current) # type: ignore[attr-defined]
=======
        np.testing.assert_allclose(src.current, current)  # type: ignore
>>>>>>> a48594f3


@pytest.mark.parametrize(
    "current",
    [
        (1, 2),
        [(1, 2, 3, 4)] * 2,
        "x",
        ["x", "y", "z"],
        {"woot": 15},
    ],
)
def test_input_objects_current_bad(current):
    """bad input: magpy.current.Circle(current)"""

    with pytest.raises(MagpylibBadUserInput):
        magpy.current.Circle(current)


@pytest.mark.parametrize(
    "diameter",
    [
        None,
        0,
        1,
        1.2,
        np.array([1, 2, 3])[1],
        True,
    ],
)
def test_input_objects_diameter_good(diameter):
    """good input: magpy.current.Circle(diameter=inp)"""

    src = magpy.current.Circle(diameter=diameter)
    if diameter is None:
        assert src.diameter is None
    else:
<<<<<<< HEAD
        np.testing.assert_allclose(src.diameter, diameter) # type: ignore[attr-defined]
=======
        np.testing.assert_allclose(src.diameter, diameter)  # type: ignore
>>>>>>> a48594f3


@pytest.mark.parametrize(
    "diameter",
    [
        (1, 2),
        [(1, 2, 3, 4)] * 2,
        "x",
        ["x", "y", "z"],
        {"woot": 15},
        -1,
        -1.123,
    ],
)
def test_input_objects_diameter_bad(diameter):
    """bad input: magpy.current.Circle(diameter=diameter)"""

    with pytest.raises(MagpylibBadUserInput):
        magpy.current.Circle(diameter=diameter)


@pytest.mark.parametrize(
    "vertices",
    [
        None,
        ((0, 0, 0), (0, 0, 0)),
        ((1, 2, 3), (2, 3, 4)),
        [(2, 3, 4), (-1, -2, -3)] * 2,
        [[2, 3, 4], [3, 4, 5]],
        np.array(((1, 2, 3), (2, 3, 4))),
    ],
)
def test_input_objects_vertices_good(vertices):
    """good input: magpy.current.Polyline(vertices=vertices)"""

    src = magpy.current.Polyline(vertices=vertices)
    if vertices is None:
        assert src.vertices is None
    else:
<<<<<<< HEAD
        np.testing.assert_allclose(src.vertices, vertices) # type: ignore[attr-defined]
=======
        np.testing.assert_allclose(src.vertices, vertices)  # type: ignore
>>>>>>> a48594f3


@pytest.mark.parametrize(
    "vertices",
    [
        (1, 2),
        [(1, 2, 3, 4)] * 2,
        [(1, 2, 3)],
        "x",
        ["x", "y", "z"],
        {"woot": 15},
        0,
        -1.123,
        True,
    ],
)
def test_input_objects_vertices_bad(vertices):
    """bad input: magpy.current.Polyline(vertices=vertices)"""

    with pytest.raises(MagpylibBadUserInput):
        magpy.current.Polyline(vertices=vertices)


@pytest.mark.parametrize(
    "pol_or_mom",
    [
        None,
        (1, 2, 3),
        (0, 0, 0),
        [-1, -2, -3],
        np.array((1, 2, 3)),
    ],
)
def test_input_objects_magnetization_moment_good(pol_or_mom):
    """
    good input:
        magpy.magnet.Cuboid(magnetization=moment),
        magpy.misc.Dipole(moment=moment)
    """

    src = magpy.magnet.Cuboid(polarization=pol_or_mom)
    src2 = magpy.misc.Dipole(moment=pol_or_mom)
    if pol_or_mom is None:
        assert src.polarization is None
        assert src2.moment is None
    else:
<<<<<<< HEAD
        np.testing.assert_allclose(src.polarization, pol_or_mom) # type: ignore[attr-defined]
        np.testing.assert_allclose(src2.moment, pol_or_mom) # type: ignore[attr-defined]
=======
        np.testing.assert_allclose(src.polarization, pol_or_mom)  # type: ignore
        np.testing.assert_allclose(src2.moment, pol_or_mom)  # type: ignore
>>>>>>> a48594f3


@pytest.mark.parametrize(
    "moment",
    [
        (1, 2),
        [1, 2, 3, 4],
        [(1, 2, 3)] * 2,
        np.array([(1, 2, 3)] * 2),
        "x",
        ["x", "y", "z"],
        {"woot": 15},
        0,
        -1.123,
        True,
    ],
)
def test_input_objects_magnetization_moment_bad(moment):
    """
    bad input:
        magpy.magnet.Cuboid(magnetization=moment),
        magpy.misc.Dipole(moment=moment)
    """

    with pytest.raises(MagpylibBadUserInput):
        magpy.magnet.Cuboid(magnetization=moment)
    with pytest.raises(MagpylibBadUserInput):
        magpy.misc.Dipole(moment=moment)


@pytest.mark.parametrize(
    "dimension",
    [
        None,
        (1, 2, 3),
        [11, 22, 33],
        np.array((1, 2, 3)),
    ],
)
def test_input_objects_dimension_cuboid_good(dimension):
    """good input: magpy.magnet.Cuboid(dimension=dimension)"""

    src = magpy.magnet.Cuboid(dimension=dimension)
    if dimension is None:
        assert src.dimension is None
    else:
<<<<<<< HEAD
        np.testing.assert_allclose(src.dimension, dimension) # type: ignore[attr-defined]
=======
        np.testing.assert_allclose(src.dimension, dimension)  # type: ignore
>>>>>>> a48594f3


@pytest.mark.parametrize(
    "dimension",
    [
        [-1, 2, 3],
        (0, 1, 2),
        (1, 2),
        [1, 2, 3, 4],
        [(1, 2, 3)] * 2,
        np.array([(1, 2, 3)] * 2),
        "x",
        ["x", "y", "z"],
        {"woot": 15},
        0,
        True,
    ],
)
def test_input_objects_dimension_cuboid_bad(dimension):
    """bad input: magpy.magnet.Cuboid(dimension=dimension)"""

    with pytest.raises(MagpylibBadUserInput):
        magpy.magnet.Cuboid(dimension=dimension)


@pytest.mark.parametrize(
    "dimension",
    [
        None,
        (1, 2),
        [11, 22],
        np.array((1, 2)),
    ],
)
def test_input_objects_dimension_cylinder_good(dimension):
    """good input: magpy.magnet.Cylinder(dimension=dimension)"""

    src = magpy.magnet.Cylinder(dimension=dimension)
    if dimension is None:
        assert src.dimension is None
    else:
<<<<<<< HEAD
        np.testing.assert_allclose(src.dimension, dimension) # type: ignore[attr-defined]
=======
        np.testing.assert_allclose(src.dimension, dimension)  # type: ignore
>>>>>>> a48594f3


@pytest.mark.parametrize(
    "dimension",
    [
        [-1, 2],
        (0, 1),
        (1,),
        [1, 2, 3],
        [(1, 2)] * 2,
        np.array([(2, 3)] * 2),
        "x",
        ["x", "y"],
        {"woot": 15},
        0,
        True,
    ],
)
def test_input_objects_dimension_cylinder_bad(dimension):
    """bad input: magpy.magnet.Cylinder(dimension=dimension)"""

    with pytest.raises(MagpylibBadUserInput):
        magpy.magnet.Cylinder(dimension=dimension)


@pytest.mark.parametrize(
    "dimension",
    [
        None,
        (0, 2, 3, 0, 50),
        (1, 2, 3, 40, 50),
        [11, 22, 33, 44, 360],
        [11, 22, 33, -44, 55],
        np.array((1, 2, 3, 4, 5)),
        [11, 22, 33, -44, -33],
        (0, 2, 3, -10, 0),
    ],
)
def test_input_objects_dimension_cylinderSegment_good(dimension):
    """good input: magpy.magnet.CylinderSegment(dimension=dimension)"""

    src = magpy.magnet.CylinderSegment(dimension=dimension)
    if dimension is None:
        assert src.dimension is None
    else:
<<<<<<< HEAD
        np.testing.assert_allclose(src.dimension, dimension) # type: ignore[attr-defined]
=======
        np.testing.assert_allclose(src.dimension, dimension)  # type: ignore
>>>>>>> a48594f3


@pytest.mark.parametrize(
    "dimension",
    [
        (1, 2, 3, 4),
        (1, 2, 3, 4, 5, 6),
        (0, 0, 3, 4, 5),
        (2, 1, 3, 4, 5),
        (-1, 2, 3, 4, 5),
        (1, 2, 0, 4, 5),
        (1, 2, -1, 4, 5),
        (1, 2, 3, 5, 4),
        [(1, 2, 3, 4, 5)] * 2,
        np.array([(1, 2, 3, 4, 5)] * 2),
        "x",
        ["x", "y", "z", 1, 2],
        {"woot": 15},
        0,
        True,
    ],
)
def test_input_objects_dimension_cylinderSegment_bad(dimension):
    """good input: magpy.magnet.CylinderSegment(dimension=dimension)"""

    with pytest.raises(MagpylibBadUserInput):
        magpy.magnet.CylinderSegment(dimension=dimension)


def test_input_objects_field_func_good():
    """good input: magpy.misc.CustomSource(field_func=f)"""
    # pylint: disable=unused-argument

    # init empty = None
    src = magpy.misc.CustomSource()
    np.testing.assert_raises(MagpylibMissingInput, src.getB, (1, 2, 3))
    np.testing.assert_raises(MagpylibMissingInput, src.getH, (1, 2, 3))

    # None
    src = magpy.misc.CustomSource(field_func=None)
    np.testing.assert_raises(MagpylibMissingInput, src.getB, (1, 2, 3))
    np.testing.assert_raises(MagpylibMissingInput, src.getH, (1, 2, 3))

    # acceptable func with B and H return
    def f(field, observers):  # noqa : ARG001
        """3 in 3 out"""
        return observers

    src = magpy.misc.CustomSource(field_func=f)
    np.testing.assert_allclose(src.getB((1, 2, 3)), (1, 2, 3))
    np.testing.assert_allclose(src.getH((1, 2, 3)), (1, 2, 3))

    # acceptable func with only B return
    def ff(field, observers):
        """3 in 3 out"""
        if field == "B":
            return observers
        return None

    src = magpy.misc.CustomSource(field_func=ff)
    np.testing.assert_allclose(src.getB((1, 2, 3)), (1, 2, 3))
    np.testing.assert_raises(MagpylibMissingInput, src.getH, (1, 2, 3))

    # acceptable func with only B return
    def fff(field, observers):
        """3 in 3 out"""
        if field == "H":
            return observers
        return None

    src = magpy.misc.CustomSource(field_func=fff)
    np.testing.assert_raises(MagpylibMissingInput, src.getB, (1, 2, 3))
    np.testing.assert_allclose(src.getH((1, 2, 3)), (1, 2, 3))


@pytest.mark.parametrize(
    "func",
    [
        pytest.param(1, id="non-callable"),
        pytest.param(lambda fieldd, observers, whatever: None, id="bad-arg-names"),  # noqa: ARG005
        pytest.param(
            lambda field, observers: 1 if field == "B" else None,  # noqa: ARG005
            id="no-ndarray-return-on-B",
        ),
        pytest.param(
            lambda field, observers: (1 if field == "H" else observers),
            id="no-ndarray-return-on-H",
        ),
        pytest.param(
            lambda field, observers: (  # noqa: ARG005
                np.array([1, 2, 3]) if field == "B" else None
            ),
            id="bad-return-shape-on-B",
        ),
        pytest.param(
            lambda field, observers: (
                np.array([1, 2, 3]) if field == "H" else observers
            ),
            id="bad-return-shape-on-H",
        ),
    ],
)
def test_input_objects_field_func_bad(func):
    """bad input: magpy.misc.CustomSource(field_func=f)"""
    with pytest.raises(
        MagpylibBadUserInput, match=r"Input parameter `field_func` must .*."
    ):
        magpy.misc.CustomSource(field_func=func)


def test_missing_input_triangular_mesh():
    """missing input checks for TriangularMesh"""

    verts = np.array([(0, 0, 0), (1, 0, 0), (0, 1, 0), (0, 0, 1)])
    tris = np.array([(0, 1, 2), (0, 1, 3), (1, 2, 3), (0, 2, 3)])

    with pytest.raises(MagpylibMissingInput):
        magpy.magnet.TriangularMesh(faces=tris)

    with pytest.raises(MagpylibMissingInput):
        magpy.magnet.TriangularMesh(vertices=verts)


###########################################################
###########################################################
# DISPLAY


@pytest.mark.parametrize(
    "zoom",
    [
        (1, 2, 3),
        -1,
    ],
)
def test_input_show_zoom_bad(zoom):
    """bad show zoom inputs"""
    x = magpy.Sensor()
    with pytest.raises(MagpylibBadUserInput):
        magpy.show(x, zoom=zoom, return_fig=True, backend="plotly")


@pytest.mark.parametrize(
    "animation",
    [
        (1, 2, 3),
        -1,
    ],
)
def test_input_show_animation_bad(animation):
    """bad show animation inputs"""
    x = magpy.Sensor()
    with pytest.raises(MagpylibBadUserInput):
        magpy.show(x, animation=animation)


@pytest.mark.parametrize(
    "backend",
    [
        (1, 2, 3),
        -1,
        "x",
        True,
    ],
)
def test_input_show_backend_bad(backend):
    """bad show backend inputs"""
    x = magpy.Sensor()
    with pytest.raises(MagpylibBadUserInput):
        magpy.show(x, backend=backend)


###########################################################
###########################################################
# MOVE ROTATE


@pytest.mark.parametrize(
    "start_value",
    [
        "auto",
        0,
        1,
        15,
        -2,
        -250,
        np.array((1, 2, 3))[0],
    ],
)
def test_input_move_start_good(start_value):
    """good start inputs"""
    x = magpy.Sensor(position=[(0, 0, i) for i in range(10)])
    x.move((1, 0, 0), start=start_value)
    assert isinstance(x.position, np.ndarray)


@pytest.mark.parametrize(
    "start_value",
    [
        1.1,
        1.0,
        "x",
        None,
        [11],
        (1,),
        np.array([(1, 2, 3, 4, 5)] * 2),
        {"woot": 15},
    ],
)
def test_input_move_start_bad(start_value):
    """bad start inputs"""
    x = magpy.Sensor(position=[(0, 0, i) for i in range(10)])
    with pytest.raises(MagpylibBadUserInput):
        x.move((1, 1, 1), start=start_value)


@pytest.mark.parametrize("degrees", [True, False])
def test_input_rotate_degrees_good(degrees):
    """good degrees inputs"""
    x = magpy.Sensor(position=(0, 0, 1))
    x.rotate_from_angax(ang := 1.2345, "y", degrees=degrees, anchor=0)
    if degrees:
        ang = np.deg2rad(ang)
    np.testing.assert_allclose(x.position, [np.sin(ang), 0, np.cos(ang)])


@pytest.mark.parametrize(
    "degrees",
    [
        1,
        0,
        1.1,
        1.0,
        "x",
        None,
        [True],
        (1,),
        np.array([(1, 2, 3, 4, 5)] * 2),
        {"woot": 15},
    ],
)
def test_input_rotate_degrees_bad(degrees):
    """bad degrees inputs"""
    x = magpy.Sensor()
    with pytest.raises(MagpylibBadUserInput):
        x.rotate_from_angax(10, "z", degrees=degrees)


@pytest.mark.parametrize(
    "axis",
    [
        (1, 2, 3),
        (0, 0, 1),
        [0, 0, 1],
        np.array([0, 0, 1]),
        "x",
        "y",
        "z",
    ],
)
def test_input_rotate_axis_good(axis):
    """good rotate axis inputs"""
    x = magpy.Sensor()
    x.rotate_from_angax(10, axis)
    assert isinstance(x.position, np.ndarray)


@pytest.mark.parametrize(
    "axis",
    [
        (0, 0, 0),
        (1, 2),
        (1, 2, 3, 4),
        1.1,
        1,
        "xx",
        None,
        True,
        np.array([(1, 2, 3, 4, 5)] * 2),
        {"woot": 15},
    ],
)
def test_input_rotate_axis_bad(axis):
    """bad rotate axis inputs"""
    x = magpy.Sensor()
    with pytest.raises(MagpylibBadUserInput):
        x.rotate_from_angax(10, axis)


@pytest.mark.parametrize(
    "observers",
    [
        magpy.Sensor(position=(0.1, -1, 0.3)),
        magpy.Collection(magpy.Sensor(position=(0.1, -1, 0.3))),
        magpy.Collection(magpy.Sensor(position=(0.1, -1, 0.3)), magpy.Sensor()),
        (1, 2, 3),
        [(1, 2, 3)] * 2,
        [[(1, 2, 3)] * 2] * 3,
        [magpy.Sensor(), magpy.Collection(magpy.Sensor())],
        [magpy.Sensor(), magpy.Collection(magpy.Sensor(), magpy.Sensor())],
        [magpy.Sensor(), (1, 2, 3)],
        [magpy.Sensor(pixel=[[(1, 2, 3)] * 2] * 3), [[(1, 2, 3)] * 2] * 3],
        [(1, 2, 3), magpy.Collection(magpy.Sensor())],
        [(1, 2, 3), magpy.Collection(magpy.Sensor(), magpy.Sensor())],
        [magpy.Sensor(), magpy.Collection(magpy.Sensor()), (1, 2, 3)],
        [magpy.Sensor(), magpy.Collection(magpy.Sensor()), magpy.Sensor(), (1, 2, 3)],
    ],
)
def test_input_observers_good(observers):
    """good observers input"""
    src = magpy.misc.Dipole(moment=(1, 2, 3))
    B = src.getB(observers)
    assert isinstance(B, np.ndarray)


@pytest.mark.parametrize(
    "observers",
    [
        "a",
        None,
        [],
        ("a", "b", "c"),
        [("a", "b", "c")],
        magpy.misc.Dipole(moment=(1, 2, 3)),
        [(1, 2, 3), [(1, 2, 3)] * 2],
        [magpy.Sensor(), [(1, 2, 3)] * 2],
        [[(1, 2, 3)] * 2, magpy.Collection(magpy.Sensor())],
        [magpy.Sensor(pixel=(1, 2, 3)), ("a", "b", "c")],
    ],
)
def test_input_observers_bad(observers):
    """bad observers input"""
    src = magpy.misc.Dipole(moment=(1, 2, 3))
    with pytest.raises(MagpylibBadUserInput):
        src.getB(observers)


@pytest.mark.parametrize(
    "children",
    [
        [magpy.Sensor()],
        [magpy.magnet.Cuboid()],
        [magpy.Collection()],
        [magpy.Sensor(), magpy.magnet.Cuboid(), magpy.Collection()],
        [
            magpy.Sensor(),
            magpy.Sensor(),
            magpy.magnet.Cuboid(),
            magpy.magnet.Cuboid(),
            magpy.Collection(),
            magpy.Collection(),
        ],
        [[magpy.Sensor(), magpy.magnet.Cuboid(), magpy.Collection()]],
        [(magpy.Sensor(), magpy.magnet.Cuboid(), magpy.Collection())],
    ],
)
def test_input_collection_good(children):
    """good inputs: collection(inp)"""
    col = magpy.Collection(*children)
    assert isinstance(col, magpy.Collection)


@pytest.mark.parametrize(
    "children",
    [
        "some_string",
        None,
        True,
        1,
        np.array((1, 2, 3)),
        [magpy.Sensor(), [magpy.magnet.Cuboid(), magpy.Collection()]],
    ],
)
def test_input_collection_bad(children):
    """bad inputs: collection(inp)"""
    with pytest.raises(MagpylibBadUserInput):
        magpy.Collection(children)


@pytest.mark.parametrize(
    "children",
    [
        [magpy.Sensor()],
        [magpy.magnet.Cuboid()],
        [magpy.Collection()],
        [magpy.Sensor(), magpy.magnet.Cuboid(), magpy.Collection()],
        [
            magpy.Sensor(),
            magpy.Sensor(),
            magpy.magnet.Cuboid(),
            magpy.magnet.Cuboid(),
            magpy.Collection(),
            magpy.Collection(),
        ],
        [[magpy.Sensor(), magpy.magnet.Cuboid(), magpy.Collection()]],
        [(magpy.Sensor(), magpy.magnet.Cuboid(), magpy.Collection())],
    ],
)
def test_input_collection_add_good(children):
    """good inputs: collection.add(children)"""
    col = magpy.Collection()
    col.add(*children)
    assert isinstance(col, magpy.Collection)


@pytest.mark.parametrize(
    "children",
    [
        "some_string",
        None,
        True,
        1,
        np.array((1, 2, 3)),
        ([magpy.Sensor(), [magpy.magnet.Cuboid(), magpy.Collection()]],),
    ],
)
def test_input_collection_add_bad(children):
    """bad inputs: collection.add(children)"""
    col = magpy.Collection()
    with pytest.raises(MagpylibBadUserInput):
        col.add(children)


@pytest.mark.parametrize(
    "children",
    [
        [magpy.Sensor()],
        [magpy.magnet.Cuboid()],
        [magpy.Collection()],
        [magpy.Sensor(), magpy.magnet.Cuboid(), magpy.Collection()],
        [[magpy.Sensor(), magpy.magnet.Cuboid()]],
        [(magpy.Sensor(), magpy.magnet.Cuboid())],
    ],
)
def test_input_collection_remove_good(children):
    """good inputs: collection.remove(children)"""
    col = magpy.Collection(*children)
    assert col.children == (
        list(children[0]) if isinstance(children[0], tuple | list) else children
    )
    col.remove(*children)
    assert not col.children


@pytest.mark.parametrize(
    "children",
    [
        "some_string",
        None,
        True,
        1,
        np.array((1, 2, 3)),
        [magpy.Sensor(), [magpy.Sensor()]],
    ],
)
def test_input_collection_remove_bad(children):
    """bad inputs: collection.remove(children)"""
    x1 = magpy.Sensor()
    x2 = magpy.Sensor()
    s1 = magpy.magnet.Cuboid()
    s2 = magpy.magnet.Cuboid()
    c1 = magpy.Collection()
    col = magpy.Collection(x1, x2, s1, s2, c1)

    with pytest.raises(MagpylibBadUserInput):
        col.remove(children)


def test_input_collection_bad_errors_arg():
    """bad errors input"""
    x1 = magpy.Sensor()
    col = magpy.Collection()
    with pytest.raises(MagpylibBadUserInput):
        col.remove(x1, errors="w00t")


@pytest.mark.parametrize("parent", [magpy.Collection(), None])
def test_input_basegeo_parent_setter_good(parent):
    """good inputs: obj.parent=parent"""
    x = magpy.Sensor()
    x.parent = parent
    assert x.parent == parent


@pytest.mark.parametrize(
    "parent",
    [
        "some_string",
        [],
        True,
        1,
        np.array((1, 2, 3)),
        [magpy.Collection()],
        magpy.Sensor(),
        magpy.magnet.Cuboid(),
    ],
)
def test_input_basegeo_parent_setter_bad(parent):
    """bad inputs: obj.parent=parent"""
    x = magpy.Sensor()

    with pytest.raises(MagpylibBadUserInput):
        x.parent = parent

    # when obj is good but has already a parent
    x = magpy.Sensor()
    magpy.Collection(x)

    with pytest.raises(MagpylibBadUserInput):
        magpy.Collection(x)


###########################################################
###########################################################
# GET BH


@pytest.mark.parametrize("field", ["B", "H"])
def test_input_getBH_field_good(field):
    """good getBH field inputs"""
    moms = np.array([[1, 2, 3]])
    obs = np.array([[1, 2, 3]])
    B = BHJM_dipole(field=field, observers=obs, moment=moms)
    assert isinstance(B, np.ndarray)


@pytest.mark.parametrize(
    "field",
    [
        1,
        0,
        1.1,
        1.0,
        "x",
        None,
        [True],
        (1,),
        np.array([(1, 2, 3, 4, 5)] * 2),
        {"woot": 15},
    ],
)
def test_input_getBH_field_bad(field):
    """bad getBH field inputs"""
    moms = np.array([[1, 2, 3]])
    obs = np.array([[1, 2, 3]])
    with pytest.raises(MagpylibBadUserInput):
        BHJM_dipole(field=field, observers=obs, moment=moms)


def test_sensor_handedness():
    """Test if handedness input"""
    magpy.Sensor(handedness="right")
    magpy.Sensor(handedness="left")
    with pytest.raises(
        MagpylibBadUserInput,
        match=r"Sensor `handedness` must be either `'right'` or `'left'`",
    ):
        magpy.Sensor(handedness="not_right_or_left")


def test_magnet_polarization_magnetization_input():
    """test codependency and magnetization polarization inputs"""
    # warning when magnetization is too low -> polarization confusion
    mag = np.array([1, 2, 3]) * 1e6

    with pytest.warns(
        MagpylibDeprecationWarning,
        match=r".* received a very low magnetization. .*",
    ):
        magpy.magnet.Cuboid(magnetization=[1, 2, 3])

    # both polarization and magnetization at the same time
    with pytest.raises(
        ValueError,
        match=r"The attributes magnetization and polarization are dependent. .*",
    ):
        magpy.magnet.Cuboid(polarization=[1, 2, 3], magnetization=mag)

    # setting magnetization afterwards
    c = magpy.magnet.Cuboid()
    c.magnetization = mag
    np.testing.assert_allclose(mag, c.magnetization)
<<<<<<< HEAD
    np.testing.assert_allclose(mag * (4 * np.pi * 1e-7), c.polarization) # type: ignore[attr-defined]
=======
    np.testing.assert_allclose(mag * (4 * np.pi * 1e-7), c.polarization)  # type: ignore
>>>>>>> a48594f3
<|MERGE_RESOLUTION|>--- conflicted
+++ resolved
@@ -80,11 +80,7 @@
     """good input: magpy.Sensor(pixel=pixel)"""
 
     sens = magpy.Sensor(pixel=pixel)
-<<<<<<< HEAD
     np.testing.assert_allclose(sens.pixel, pixel) # type: ignore[attr-defined]
-=======
-    np.testing.assert_allclose(sens.pixel, pixel)  # type: ignore
->>>>>>> a48594f3
 
 
 @pytest.mark.parametrize(
@@ -170,11 +166,7 @@
     if current is None:
         assert src.current is None
     else:
-<<<<<<< HEAD
         np.testing.assert_allclose(src.current, current) # type: ignore[attr-defined]
-=======
-        np.testing.assert_allclose(src.current, current)  # type: ignore
->>>>>>> a48594f3
 
 
 @pytest.mark.parametrize(
@@ -212,11 +204,7 @@
     if diameter is None:
         assert src.diameter is None
     else:
-<<<<<<< HEAD
         np.testing.assert_allclose(src.diameter, diameter) # type: ignore[attr-defined]
-=======
-        np.testing.assert_allclose(src.diameter, diameter)  # type: ignore
->>>>>>> a48594f3
 
 
 @pytest.mark.parametrize(
@@ -256,11 +244,7 @@
     if vertices is None:
         assert src.vertices is None
     else:
-<<<<<<< HEAD
         np.testing.assert_allclose(src.vertices, vertices) # type: ignore[attr-defined]
-=======
-        np.testing.assert_allclose(src.vertices, vertices)  # type: ignore
->>>>>>> a48594f3
 
 
 @pytest.mark.parametrize(
@@ -307,13 +291,8 @@
         assert src.polarization is None
         assert src2.moment is None
     else:
-<<<<<<< HEAD
         np.testing.assert_allclose(src.polarization, pol_or_mom) # type: ignore[attr-defined]
         np.testing.assert_allclose(src2.moment, pol_or_mom) # type: ignore[attr-defined]
-=======
-        np.testing.assert_allclose(src.polarization, pol_or_mom)  # type: ignore
-        np.testing.assert_allclose(src2.moment, pol_or_mom)  # type: ignore
->>>>>>> a48594f3
 
 
 @pytest.mark.parametrize(
@@ -360,11 +339,7 @@
     if dimension is None:
         assert src.dimension is None
     else:
-<<<<<<< HEAD
         np.testing.assert_allclose(src.dimension, dimension) # type: ignore[attr-defined]
-=======
-        np.testing.assert_allclose(src.dimension, dimension)  # type: ignore
->>>>>>> a48594f3
 
 
 @pytest.mark.parametrize(
@@ -406,11 +381,7 @@
     if dimension is None:
         assert src.dimension is None
     else:
-<<<<<<< HEAD
         np.testing.assert_allclose(src.dimension, dimension) # type: ignore[attr-defined]
-=======
-        np.testing.assert_allclose(src.dimension, dimension)  # type: ignore
->>>>>>> a48594f3
 
 
 @pytest.mark.parametrize(
@@ -456,11 +427,7 @@
     if dimension is None:
         assert src.dimension is None
     else:
-<<<<<<< HEAD
         np.testing.assert_allclose(src.dimension, dimension) # type: ignore[attr-defined]
-=======
-        np.testing.assert_allclose(src.dimension, dimension)  # type: ignore
->>>>>>> a48594f3
 
 
 @pytest.mark.parametrize(
@@ -1043,8 +1010,4 @@
     c = magpy.magnet.Cuboid()
     c.magnetization = mag
     np.testing.assert_allclose(mag, c.magnetization)
-<<<<<<< HEAD
-    np.testing.assert_allclose(mag * (4 * np.pi * 1e-7), c.polarization) # type: ignore[attr-defined]
-=======
-    np.testing.assert_allclose(mag * (4 * np.pi * 1e-7), c.polarization)  # type: ignore
->>>>>>> a48594f3
+    np.testing.assert_allclose(mag * (4 * np.pi * 1e-7), c.polarization) # type: ignore[attr-defined]