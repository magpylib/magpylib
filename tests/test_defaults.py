--- conflicted
+++ resolved
@@ -100,11 +100,7 @@
     "display_animation_time": (10,),  # int>0
     "display_animation_maxframes": (200,),  # int>0
     "display_animation_slider": (True, False),  # bool
-<<<<<<< HEAD
-    "display_backend": ("matplotlib", "plotly", "pyvista"),  # str typo
-=======
     "display_backend": tuple(SUPPORTED_PLOTTING_BACKENDS),  # str typo
->>>>>>> 20674c50
     "display_colorsequence": (
         ["#2E91E5", "#0D2A63"],
         ["blue", "red"],
