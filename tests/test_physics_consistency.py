--- conflicted
+++ resolved
@@ -1,14 +1,8 @@
-<<<<<<< HEAD
-"""
-object oriented physics consistency tests
-"""
-=======
 from __future__ import annotations
->>>>>>> 8720b681
 
 import numpy as np
-
 import magpylib as magpy
+
 
 def test_dipole_approximation():
     """test if all source fields converge towards the correct dipole field at distance"""
