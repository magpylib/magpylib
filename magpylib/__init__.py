--- conflicted
+++ resolved
@@ -313,13 +313,8 @@
 __version__ = '4.0.0dev'
 __author__ =  'Michael Ortner & friends'
 __credits__ = 'Silicon Austria Labs - Sensor Systems'
-<<<<<<< HEAD
-__all__ = ['magnet', 'current', 'misc', 'getB', 'getH', 'getB_dict', 'getH_dict',
+__all__ = ['magnet', 'current', 'misc', 'getB', 'getH',
     'Sensor', 'Collection', 'show', 'display', 'defaults', '__version__',
-=======
-__all__ = ['magnet', 'current', 'misc', 'getB', 'getH',
-    'Sensor', 'Collection', 'display', 'defaults', '__version__',
->>>>>>> 28c554eb
     '__author__', '__credits__']
 
 # create interface to outside of package
@@ -327,12 +322,8 @@
 from magpylib import magnet
 from magpylib import current
 from magpylib import misc
-<<<<<<< HEAD
 from magpylib import display
-from magpylib._src.fields import getB, getH, getB_dict, getH_dict
-=======
 from magpylib._src.fields import getB, getH
->>>>>>> 28c554eb
 from magpylib._src.obj_classes import Sensor
 from magpylib._src.obj_classes.class_Collection import Collection
 from magpylib._src.display.display import show