--- conflicted
+++ resolved
@@ -1,12 +1,7 @@
 """Collection of classes for display styling."""
 # pylint: disable=C0302
 # pylint: disable=too-many-instance-attributes
-<<<<<<< HEAD
-from collections import defaultdict
-
-=======
 # pylint: disable=cyclic-import
->>>>>>> 3e4fdf3a
 import numpy as np
 
 from magpylib._src.defaults.defaults_utility import color_validator
@@ -20,18 +15,6 @@
 from magpylib._src.utility import Registered
 
 
-<<<<<<< HEAD
-def get_style_class(obj):
-    """Returns style instance based on object type. If object has no attribute `_object_type` or is
-    not found in `Registered.famillies` returns `BaseStyle` instance.
-    """
-    obj_type = getattr(obj, "_object_type", None)
-    style_fam = Registered.families.get(obj_type, None)
-    return STYLE_CLASSES.get(style_fam, BaseStyle)
-
-
-=======
->>>>>>> 3e4fdf3a
 def get_style(obj, default_settings, **kwargs):
     """Returns default style based on increasing priority:
     - style from defaults
@@ -73,11 +56,6 @@
     styles_by_family = default_settings.display.style.as_dict()
 
     # construct object specific dictionary base on style family and default style
-<<<<<<< HEAD
-    obj_type = getattr(obj, "_object_type", None)
-    obj_family = Registered.families.get(obj_type, None)
-=======
->>>>>>> 3e4fdf3a
     obj_style_default_dict = {
         **styles_by_family["base"],
         **dict(styles_by_family.get(obj_family, {}).items()),
@@ -321,11 +299,7 @@
 
         backend: str
             Plotting backend corresponding to the trace. Can be one of
-<<<<<<< HEAD
-            `['generic', 'matplotlib', 'plotly', 'pyvista']`.
-=======
             `['generic', 'matplotlib', 'plotly']`.
->>>>>>> 3e4fdf3a
 
         constructor: str
             Model constructor function or method to be called to build a 3D-model object
@@ -1640,20 +1614,4 @@
 
     @markers.setter
     def markers(self, val):
-<<<<<<< HEAD
-        self._markers = validate_property_class(val, "markers", Markers, self)
-
-
-STYLE_CLASSES = defaultdict(lambda: BaseStyle)
-STYLE_CLASSES.update(
-    {
-        "magnet": MagnetStyle,
-        "current": CurrentStyle,
-        "dipole": DipoleStyle,
-        "sensor": SensorStyle,
-        "markers": Markers,
-    }
-)
-=======
-        self._markers = validate_property_class(val, "markers", Markers, self)
->>>>>>> 3e4fdf3a
+        self._markers = validate_property_class(val, "markers", Markers, self)