--- conflicted
+++ resolved
@@ -336,11 +336,7 @@
     ----------
     backend: str
         Plotting backend corresponding to the trace. Can be one of
-<<<<<<< HEAD
-        `['matplotlib', 'plotly', 'pyvista']`.
-=======
         `['generic', 'matplotlib', 'plotly']`.
->>>>>>> 20674c50
 
     constructor: str
         Model constructor function or method to be called to build a 3D-model object
@@ -494,11 +490,7 @@
     @property
     def backend(self):
         """Plotting backend corresponding to the trace. Can be one of
-<<<<<<< HEAD
-        `['matplotlib', 'plotly', 'pyvista']`."""
-=======
         `['generic', 'matplotlib', 'plotly']`."""
->>>>>>> 20674c50
         return self._backend
 
     @backend.setter
