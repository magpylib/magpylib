--- conflicted
+++ resolved
@@ -946,48 +946,26 @@
         self._colorsequence = val
 
 
-<<<<<<< HEAD
-class SelfIntersectingMesh(MagicProperties):
+class SelfIntersectingMesh(MagicProperties, MarkerLineProperties):
     """Defines styling properties of SelfIntersectingMesh objects
 
     Parameters
     ----------
     show: bool, default=None
-        Show/hide Triangles
-
-    color: str, default=None
-        A valid css color. Can also be one of `['r', 'g', 'b', 'y', 'm', 'c', 'k', 'w']`.
-    """
-
-    @property
-    def show(self):
-        """If True, show magnetization direction."""
-        return self._show
-
-    @show.setter
-    def show(self, val):
-        assert val is None or isinstance(val, bool), (
-            "The `show` input must be either True or False,\n"
-            f"but received {repr(val)} instead."
-        )
-        self._show = val
-
-    @property
-    def color(self):
-        """A valid css color. Can also be one of `['r', 'g', 'b', 'y', 'm', 'c', 'k', 'w']`."""
-        return self._color
-
-    @color.setter
-    def color(self, val):
-        self._color = color_validator(val, parent_name=f"{type(self).__name__}")
-
-
-class InvalidMesh(MagicProperties):
-    """Defines InvalidMesh mesh properties.
-=======
+        Show/hide Lines and Markers
+
+    marker: dict or `Markers` object, default=None
+        `Markers` object with 'color', 'symbol', 'size' properties, or dictionary with equivalent
+        key/value pairs.
+
+    line: dict or `Line` object, default=None
+        `Line` object with 'color', 'symbol', 'size' properties, or dictionary with equivalent
+        key/value pairs.
+    """
+
+
 class TriMesh(MagicProperties):
     """Defines TriMesh mesh properties.
->>>>>>> c5ba564c
 
     Parameters
     ----------
@@ -997,16 +975,14 @@
     open: dict or OpenMesh,  default=None
         Shows open mesh vertices and edges of a TriangularMesh object, if any.
 
-<<<<<<< HEAD
     disjoint: dict or DisjointMesh, default=None
         Shows disjoint bodies of a TriangularMesh object, if any.
 
+    disconnected: dict or DisconnectedMesh, default=None
+        Shows disconnected bodies of a TriangularMesh object, if any.
+
     selfintersecting: dict or SelfIntersectingMesh, default=None
         Shows self-intersecting triangles of a TriangularMesh object, if any.
-=======
-    disconnected: dict or DisconnectedMesh, default=None
-        Shows disconnected bodies of a TriangularMesh object, if any.
->>>>>>> c5ba564c
     """
 
     @property
@@ -1054,7 +1030,7 @@
     @selfintersecting.setter
     def selfintersecting(self, val):
         self._selfintersecting = validate_property_class(
-            val, "SelfIntersectingMesh", SelfIntersectingMesh, self
+            val, "selfintersecting", SelfIntersectingMesh, self
         )
 
 
