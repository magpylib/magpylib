""" input checks code"""

import numbers
import numpy as np
from scipy.spatial.transform import Rotation
from magpylib._src.exceptions import (
    MagpylibBadUserInput,
    MagpylibMissingInput,
)
from magpylib._src.defaults.defaults_classes import default_settings

#################################################################
#################################################################
# FUNDAMENTAL CHECKS

def is_array_like(inp, msg:str):
    """ test if inp is array_like: type list, tuple or ndarray
    inp: test object
    msg: str, error msg
    """
    if not isinstance(inp, (list, tuple, np.ndarray)):
        raise MagpylibBadUserInput(msg)

def make_float_array(inp, msg:str):
    """transform inp to array with dtype=float, throw error with bad input
    inp: test object
    msg: str, error msg
    """
    try:
        inp_array = np.array(inp, dtype=float)
    except Exception as err:
        raise MagpylibBadUserInput(msg + f"{err}") from err
    return inp_array

<<<<<<< HEAD
def make_float(inp, msg:str):
    """transform inp to float, throw error with bad input
    inp: test object
    msg: str, error msg
    """
    try:
        inp = float(inp)
    except Exception as err:
        raise MagpylibBadUserInput(msg + f"{err}") from err
    return inp
=======
>>>>>>> 7bcc34bb

def check_array_shape(inp: np.ndarray, dims:tuple, shape_m1:int, msg:str):
    """check if inp shape is allowed
    inp: test object
    dims: list, list of allowed dims
    shape_m1: shape of lowest level, if 'any' allow any shape
    msg: str, error msg
    """
    if inp.ndim in dims:
        if inp.shape[-1]==shape_m1:
            return None
        if shape_m1 == 'any':
            return None
    raise MagpylibBadUserInput(msg)


def check_input_zoom(inp):
    """check show zoom input"""
<<<<<<< HEAD
    if not np.isscalar(inp):
=======
    if not isinstance(inp, numbers.Number):
>>>>>>> 7bcc34bb
        raise MagpylibBadUserInput(
            "Input parameter `zoom` must be a number `zoom>=0`.\n"
            f"Instead received {inp}."
        )
    if inp<0:
        raise MagpylibBadUserInput(
            "Input parameter `zoom` must be a number `zoom>=0`.\n"
            f"Instead received {inp}."
        )
<<<<<<< HEAD


def check_input_animation(inp):
    """check show animation input"""
    ERR_MSG = (
        "Input parameter `animation` must be boolean or a positive number.\n"
        f"Instead received {inp}."
        )
    if not isinstance(inp, (bool, float, int, np.float_, np.int_)):
        raise MagpylibBadUserInput(ERR_MSG)
    if inp<0:
        raise MagpylibBadUserInput(ERR_MSG)
=======

>>>>>>> 7bcc34bb

def check_input_animation(inp):
    """check show animation input"""
    ERR_MSG = (
        "Input parameter `animation` must be boolean or a positive number.\n"
        f"Instead received {inp}."
        )
    if not isinstance(inp, numbers.Number):
        raise MagpylibBadUserInput(ERR_MSG)
    if inp<0:
        raise MagpylibBadUserInput(ERR_MSG)


#################################################################
#################################################################
# SIMPLE CHECKS

<<<<<<< HEAD
def check_start_type(inp):
    """start input must be int or str"""
    if not (isinstance(inp, (int, np.int_)) or inp == 'auto'):
=======
#################################################################
#################################################################
# SIMPLE CHECKS

def check_start_type(inp):
    """start input must be int or str"""
    if not (isinstance(inp, (int, np.integer)) or (isinstance(inp, str) and inp == 'auto')):
>>>>>>> 7bcc34bb
        raise MagpylibBadUserInput(
            f"Input parameter `start` must be integer value or 'auto'.\n"
            f"Instead received {repr(inp)}."
        )


def check_degree_type(inp):
    """degrees input must be bool"""
    if not isinstance(inp, bool):
        raise MagpylibBadUserInput(
            "Input parameter `degrees` must be boolean (`True` or `False`).\n"
            f"Instead received {repr(inp)}."
        )



def check_field_input(inp, origin):
    """check field input"""
    if isinstance(inp, str):
        if inp == 'B':
            return True
        if inp == 'H':
            return False
    raise MagpylibBadUserInput(
        f"{origin} input can only be `field='B'` or `field='H'`.\n"
        f"Instead received {repr(inp)}."
    )


def validate_field_lambda(val, bh):
    """test if field function for custom source is valid
    - needs to be a callable
    - input and output shape must match
    """
    if val is not None:
        if not callable(val):
            raise MagpylibBadUserInput(
                f"Input parameter `field_{bh}_lambda` must be a callable."
            )
        out = val(np.array([4, 5, 6]))
        out_shape = np.array(out).shape
        case1 = out_shape!=(3,)

        out = val(np.array([[1, 2, 3], [4, 5, 6]]))
        out_shape = np.array(out).shape
        case2 = out_shape!=(2, 3)

        if case1 | case2:
            raise MagpylibBadUserInput(
                f"Input parameter `field_{bh}_lambda` must be a callable function"
                " and return a field ndarray of shape (3,) or (n,3) when its `observer`"
                " input is of shape (3,) or (n,3) respectively.\n"
                f"Instead received shape {out_shape}.")
    return val


#################################################################
#################################################################
# CHECK - FORMAT

def check_format_input_orientation(inp, init_format=False):
    """checks orientation input returns in formatted form
    - inp must be None or Rotation object
    - transform None to unit rotation as quat (0,0,0,1)
    if init_format: (for move method)
        return inp and inpQ
    else: (for init and setter)
        return inpQ in shape (-1,4)

    This function is used for setter and init only -> shape (1,4) and (4,) input
    creates same behavior.
    """
    # check type
    if not isinstance(inp, (Rotation, type(None))):
        raise MagpylibBadUserInput(
            f"Input parameter `orientation` must be `None` or scipy `Rotation` object.\n"
            f"Instead received type {type(inp)}.")
    # handle None input and compute inpQ
    if inp is None:
        inpQ = np.array((0,0,0,1))
        inp=Rotation.from_quat(inpQ)
    else:
        inpQ = inp.as_quat()
    # return
    if init_format:
        return np.reshape(inpQ, (-1,4))
    return inp, inpQ


def check_format_input_anchor(inp):
    """ checks rotate anchor input and return in formatted form
    - input must be array_like or None or 0
    """
<<<<<<< HEAD
    if np.isscalar(inp) and inp == 0:
=======
    if isinstance(inp, numbers.Number) and inp == 0:
>>>>>>> 7bcc34bb
        return np.array((0.0, 0.0, 0.0))

    return check_format_input_vector(inp,
        dims=(1,2),
        shape_m1=3,
        sig_name='anchor',
        sig_type='`None` or `0` or array_like (list, tuple, ndarray) with shape (3,)',
        allow_None=True)


def check_format_input_axis(inp):
    """check rotate_from_angax axis input and return in formatted form
    - input must be array_like or str
    - if string 'x'->(1,0,0), 'y'->(0,1,0), 'z'->(0,0,1)
    - convert inp to ndarray with dtype float
    - inp shape must be (3,)
    - axis must not be (0,0,0)
    - return as ndarray shape (3,)
    """
    if isinstance(inp, str):
        if inp == 'x':
            return np.array((1,0,0))
        if inp == 'y':
            return np.array((0,1,0))
        if inp == 'z':
            return np.array((0,0,1))
        raise MagpylibBadUserInput(
            "Input parameter `axis` must be array_like shape (3,) or one of ['x', 'y', 'z'].\n"
            f"Instead received string {inp}.\n")

    inp = check_format_input_vector(inp,
        dims=(1,),
        shape_m1=3,
        sig_name='axis',
        sig_type="array_like (list, tuple, ndarray) with shape (3,) or one of ['x', 'y', 'z']")

    if np.all(inp==0):
        raise MagpylibBadUserInput(
            "Input parameter `axis` must not be (0,0,0).\n")
    return inp


def check_format_input_angle(inp):
    """check rotate_from_angax angle input and return in formatted form
    - must be scalar (int/float) or array_like
    - if scalar
        - return float
    - if array_like
        - convert inp to ndarray with dtype float
        - inp shape must be (n,)
        - return as ndarray
    """
<<<<<<< HEAD
    if np.isscalar(inp):
=======
    if isinstance(inp, numbers.Number):
>>>>>>> 7bcc34bb
        return float(inp)

    return check_format_input_vector(inp,
        dims=(1,),
        shape_m1='any',
        sig_name='angle',
        sig_type='int, float or array_like (list, tuple, ndarray) with shape (n,)')


def check_format_input_scalar(
    inp,
    sig_name,
    sig_type,
    allow_None=False,
    forbid_negative=False):
    """check sclar input and return in formatted form
    - must be scalar or None (if allowed)
    - must be float compatible
    - tranform into float
    """
    if allow_None:
        if inp is None:
            return None

    ERR_MSG = (
        f"Input parameter `{sig_name}` must be {sig_type}.\n"
        f"Instead received {repr(inp)}.")

<<<<<<< HEAD
    if not np.isscalar(inp):
        raise MagpylibBadUserInput(ERR_MSG)

    inp = make_float(inp,
        f"Input parameter `{sig_name}` input must be float compatible.\n"
    )
=======
    if not isinstance(inp, numbers.Number):
        raise MagpylibBadUserInput(ERR_MSG)

    inp = float(inp)

>>>>>>> 7bcc34bb
    if forbid_negative:
        if inp<0:
            raise MagpylibBadUserInput(ERR_MSG)
    return inp


def check_format_input_vector(inp,
    dims,
    shape_m1,
    sig_name,
    sig_type,
    reshape=False,
    allow_None=False,
    forbid_negative0=False,
    squeeze=False):
    """checks vector input and returns in formatted form
    - inp must be array_like
    - convert inp to ndarray with dtype float
    - inp shape must be given by dims and shape_m1
    - print error msg with signature arguments
    - if reshape=True: returns shape (n,3) - required for position init and setter
    - if allow_None: return None
    """
    if allow_None:
        if inp is None:
            return None

    is_array_like(inp,
        f"Input parameter `{sig_name}` must be {sig_type}.\n"
        f"Instead received type {type(inp)}."
    )
    inp = make_float_array(inp,
        f"Input parameter `{sig_name}` must contain only float compatible entries.\n"
    )
    check_array_shape(inp, dims=dims, shape_m1=shape_m1, msg=(
        f"Input parameter `{sig_name}` must be {sig_type}.\n"
        f"Instead received array_like with shape {inp.shape}.")
    )
    if reshape:
        return np.reshape(inp, (-1,3))
    if forbid_negative0:
        if np.any(inp<=0):
            raise MagpylibBadUserInput(
                f"Input parameter `{sig_name}` cannot have values <= 0."
            )
    if squeeze:
        return np.squeeze(inp)
    return inp


def check_format_input_vertices(inp):
    """checks vertices input and returns in formatted form
    - vector check with dim = (n,3) but n must be >=2
    """
    inp = check_format_input_vector(inp,
        dims=(2,),
        shape_m1=3,
        sig_name='vertices',
        sig_type='`None` or array_like (list, tuple, ndarray) with shape (n,3)',
        allow_None=True)

    if inp is not None:
        if inp.shape[0]<2:
            raise MagpylibBadUserInput(
                "Input parameter `vertices` must have more than one vertex."
            )
    return inp


def check_format_input_cylinder_segment(inp):
    """checks vertices input and returns in formatted form
    - vector check with dim = (5) or none
    - check if d1<d2, phi1<phi2
    - check if phi2-phi1 > 360
    - return error msg
    """
    inp = check_format_input_vector(inp,
        dims=(1,),
        shape_m1=5,
        sig_name='CylinderSegment.dimension',
        sig_type=(
            'array_like of the form (r1, r2, h, phi1, phi2) with r1<r2,'
            'phi1<phi2 and phi2-phi1<=360'),
        allow_None=True)

    if inp is None:
        return None

    r1, r2, h, phi1, phi2 = inp
    case2 = r1>r2
    case3 = phi1>phi2
    case4 = (phi2 - phi1)>360
    case5 = (r1<0) | (r2<=0) | (h<=0)
    if case2 | case3 | case4 | case5:
        raise MagpylibBadUserInput(
            f"Input parameter `CylinderSegment.dimension` must be array_like of the form"
            f" (r1, r2, h, phi1, phi2) with 0<=r1<r2, h>0, phi1<phi2 and phi2-phi1<=360,\n"
            f"but received {inp} instead."
        )
    return inp


def check_format_input_backend(inp):
    """checks show-backend input and returns Non if bad input value"""
<<<<<<< HEAD
    if inp in ('matplotlib', 'plotly', None):
=======
    if inp is None:
        inp = default_settings.display.backend
    if inp in ('matplotlib', 'plotly'):
>>>>>>> 7bcc34bb
        return inp
    raise MagpylibBadUserInput(
        "Input parameter `backend` must be one of `('matplotlib', 'plotly', None)`.\n"
        f"Instead received {inp}.")


############################################################################################
############################################################################################
# SHOW AND GETB CHECKS

def check_dimensions(sources):
    """check if all sources have dimension (or similar) initialized"""
    # pylint: disable=protected-access
    for s in sources:
        obj_type = getattr(s, '_object_type', None)
        if obj_type in ('Cuboid', 'Cylinder', 'CylinderSegment'):
            if s.dimension is None:
                raise MagpylibMissingInput(f"Parameter `dimension` of {s} must be set.")
        elif obj_type in ('Sphere', 'Loop'):
            if s.diameter is None:
                raise MagpylibMissingInput(f"Parameter `diameter` of {s} must be set.")
        elif obj_type == 'Line':
            if s.vertices is None:
                raise MagpylibMissingInput(f"Parameter `vertices` of {s} must be set.")


def check_excitations(sources):
    """check if all sources have exitation initialized"""
    # pylint: disable=protected-access
    for s in sources:
        obj_type = getattr(s, '_object_type', None)
        if obj_type in ('Cuboid', 'Cylinder', 'Sphere', 'CylinderSegment'):
            if s.magnetization is None:
                raise MagpylibMissingInput(f"Parameter `magnetization` of {s} must be set.")
        elif obj_type in ('Loop', 'Line'):
            if s.current is None:
                raise MagpylibMissingInput(f"Parameter `current` of {s} must be set.")
        elif obj_type == 'Dipole':
            if s.moment is None:
                raise MagpylibMissingInput(f"Parameter `moment` of {s} must be set.")<|MERGE_RESOLUTION|>--- conflicted
+++ resolved
@@ -32,19 +32,6 @@
         raise MagpylibBadUserInput(msg + f"{err}") from err
     return inp_array
 
-<<<<<<< HEAD
-def make_float(inp, msg:str):
-    """transform inp to float, throw error with bad input
-    inp: test object
-    msg: str, error msg
-    """
-    try:
-        inp = float(inp)
-    except Exception as err:
-        raise MagpylibBadUserInput(msg + f"{err}") from err
-    return inp
-=======
->>>>>>> 7bcc34bb
 
 def check_array_shape(inp: np.ndarray, dims:tuple, shape_m1:int, msg:str):
     """check if inp shape is allowed
@@ -63,11 +50,7 @@
 
 def check_input_zoom(inp):
     """check show zoom input"""
-<<<<<<< HEAD
-    if not np.isscalar(inp):
-=======
     if not isinstance(inp, numbers.Number):
->>>>>>> 7bcc34bb
         raise MagpylibBadUserInput(
             "Input parameter `zoom` must be a number `zoom>=0`.\n"
             f"Instead received {inp}."
@@ -77,8 +60,6 @@
             "Input parameter `zoom` must be a number `zoom>=0`.\n"
             f"Instead received {inp}."
         )
-<<<<<<< HEAD
-
 
 def check_input_animation(inp):
     """check show animation input"""
@@ -86,20 +67,6 @@
         "Input parameter `animation` must be boolean or a positive number.\n"
         f"Instead received {inp}."
         )
-    if not isinstance(inp, (bool, float, int, np.float_, np.int_)):
-        raise MagpylibBadUserInput(ERR_MSG)
-    if inp<0:
-        raise MagpylibBadUserInput(ERR_MSG)
-=======
-
->>>>>>> 7bcc34bb
-
-def check_input_animation(inp):
-    """check show animation input"""
-    ERR_MSG = (
-        "Input parameter `animation` must be boolean or a positive number.\n"
-        f"Instead received {inp}."
-        )
     if not isinstance(inp, numbers.Number):
         raise MagpylibBadUserInput(ERR_MSG)
     if inp<0:
@@ -110,11 +77,6 @@
 #################################################################
 # SIMPLE CHECKS
 
-<<<<<<< HEAD
-def check_start_type(inp):
-    """start input must be int or str"""
-    if not (isinstance(inp, (int, np.int_)) or inp == 'auto'):
-=======
 #################################################################
 #################################################################
 # SIMPLE CHECKS
@@ -122,7 +84,6 @@
 def check_start_type(inp):
     """start input must be int or str"""
     if not (isinstance(inp, (int, np.integer)) or (isinstance(inp, str) and inp == 'auto')):
->>>>>>> 7bcc34bb
         raise MagpylibBadUserInput(
             f"Input parameter `start` must be integer value or 'auto'.\n"
             f"Instead received {repr(inp)}."
@@ -216,11 +177,7 @@
     """ checks rotate anchor input and return in formatted form
     - input must be array_like or None or 0
     """
-<<<<<<< HEAD
-    if np.isscalar(inp) and inp == 0:
-=======
     if isinstance(inp, numbers.Number) and inp == 0:
->>>>>>> 7bcc34bb
         return np.array((0.0, 0.0, 0.0))
 
     return check_format_input_vector(inp,
@@ -273,11 +230,7 @@
         - inp shape must be (n,)
         - return as ndarray
     """
-<<<<<<< HEAD
-    if np.isscalar(inp):
-=======
     if isinstance(inp, numbers.Number):
->>>>>>> 7bcc34bb
         return float(inp)
 
     return check_format_input_vector(inp,
@@ -306,20 +259,11 @@
         f"Input parameter `{sig_name}` must be {sig_type}.\n"
         f"Instead received {repr(inp)}.")
 
-<<<<<<< HEAD
-    if not np.isscalar(inp):
-        raise MagpylibBadUserInput(ERR_MSG)
-
-    inp = make_float(inp,
-        f"Input parameter `{sig_name}` input must be float compatible.\n"
-    )
-=======
     if not isinstance(inp, numbers.Number):
         raise MagpylibBadUserInput(ERR_MSG)
 
     inp = float(inp)
 
->>>>>>> 7bcc34bb
     if forbid_negative:
         if inp<0:
             raise MagpylibBadUserInput(ERR_MSG)
@@ -424,13 +368,9 @@
 
 def check_format_input_backend(inp):
     """checks show-backend input and returns Non if bad input value"""
-<<<<<<< HEAD
-    if inp in ('matplotlib', 'plotly', None):
-=======
     if inp is None:
         inp = default_settings.display.backend
     if inp in ('matplotlib', 'plotly'):
->>>>>>> 7bcc34bb
         return inp
     raise MagpylibBadUserInput(
         "Input parameter `backend` must be one of `('matplotlib', 'plotly', None)`.\n"
