--- conflicted
+++ resolved
@@ -512,12 +512,8 @@
         if typechecks:
             if not obj_type in all_types:
                 raise MagpylibBadUserInput(
-<<<<<<< HEAD
-                    f"Input objects must be {allow}.\n" f"Instead received {type(obj)}."
-=======
                     f"Input objects must be {allow} or a flat list thereof.\n"
                     f"Instead received {type(obj)}."
->>>>>>> 47163b53
                 )
 
     return obj_list
