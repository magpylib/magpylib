--- conflicted
+++ resolved
@@ -9,16 +9,12 @@
 )
 from magpylib._src.defaults.defaults_classes import default_settings
 from magpylib import _src
-<<<<<<< HEAD
 from magpylib._src.utility import (
     format_obj_input,
     wrong_obj_msg,
     LIBRARY_SOURCES,
     LIBRARY_SENSORS,
 )
-=======
-from magpylib._src.utility import format_obj_input, wrong_obj_msg, LIBRARY_SOURCES, LIBRARY_SENSORS
->>>>>>> c1c6707b
 
 
 #################################################################
@@ -445,19 +441,11 @@
             if getattr(obj, "_object_type", "") == "Sensor":
                 sensors.append(obj)
             elif getattr(obj, "_object_type", "") == "Collection":
-<<<<<<< HEAD
                 child_sensors = format_obj_input(obj, allow="sensors")
                 if not child_sensors:
                     raise MagpylibBadUserInput(wrong_obj_msg(obj, allow="observers"))
                 sensors.extend(child_sensors)
             else:  # if its not a Sensor or a Collection it can only be a pos_vec
-=======
-                child_sensors = format_obj_input(obj, allow='sensors')
-                if not child_sensors:
-                    raise MagpylibBadUserInput(wrong_obj_msg(obj, allow="observers"))
-                sensors.extend(child_sensors)
-            else: # if its not a Sensor or a Collection it can only be a pos_vec
->>>>>>> c1c6707b
                 try:
                     obj = np.array(obj, dtype=float)
                     sensors.append(_src.obj_classes.Sensor(pixel=obj))
