"""Magnet TriangularMesh class code"""
import warnings

import numpy as np
from scipy.spatial import ConvexHull  # pylint: disable=no-name-in-module

from magpylib._src.display.traces_core import make_TriangularMesh
from magpylib._src.exceptions import MagpylibMissingInput
from magpylib._src.fields.field_BH_triangularmesh import calculate_centroid
from magpylib._src.fields.field_BH_triangularmesh import fix_trimesh_orientation
from magpylib._src.fields.field_BH_triangularmesh import (
    get_disconnected_faces_subsets,
)
from magpylib._src.fields.field_BH_triangularmesh import get_intersecting_triangles
from magpylib._src.fields.field_BH_triangularmesh import get_open_edges
from magpylib._src.fields.field_BH_triangularmesh import magnet_trimesh_field
from magpylib._src.input_checks import check_format_input_vector
from magpylib._src.input_checks import check_format_input_vector2
from magpylib._src.obj_classes.class_BaseExcitations import BaseMagnet
from magpylib._src.obj_classes.class_Collection import Collection
from magpylib._src.obj_classes.class_misc_Triangle import Triangle
from magpylib._src.style import TriangularMeshStyle

# pylint: disable=too-many-instance-attributes
# pylint: disable=too-many-public-methods


class TriangularMesh(BaseMagnet):
    """Magnet with homogeneous magnetization defined by triangular surface mesh.
    Can be used as `sources` input for magnetic field computation.
    When `position=(0,0,0)` and `orientation=None` the TriangularMesh vertices
    are the same as in the global coordinate system.

    Parameters
    ----------
    magnetization: array_like, shape (3,), default=`None`
        Magnetization vector (mu0*M, remanence field) in units of [mT] given in
        the local object coordinates (rotates with object).

    vertices: ndarray, shape (n,3)
        A set of points in units of [mm] in the local object coordinates from which the
        triangular faces of the mesh are constructed by the additional `faces`input.

    faces: ndarray, shape (n,3)
        Indices of vertices. Each triplet represents one triangle of the mesh.

    position: array_like, shape (3,) or (m,3), default=`(0,0,0)`
        Object position(s) in the global coordinates in units of [mm]. For m>1, the
        `position` and `orientation` attributes together represent an object path.

    orientation: scipy `Rotation` object with length 1 or m, default=`None`
        Object orientation(s) in the global coordinates. `None` corresponds to
        a unit-rotation. For m>1, the `position` and `orientation` attributes
        together represent an object path.

    reorient_faces: bool or string, default=`True`
        In a properly oriented mesh, all faces must be oriented outwards.
        If `True`, check and fix the orientation of each triangle.
        Options are `'skip'`(=`False`), `'warn'`(=`True`), `'raise'`, `'ignore'`.

    check_open: bool or string, default=`True`
        Only a closed mesh guarantees correct B-field computation.
        If `True`, check if mesh is open.
        Options are `'skip'`(=`False`), `'warn'`(=`True`), `'raise'`, `'ignore'`.

    check_disconnected: bool or string, default=`True`
        Individual magnets should be connected bodies to avoid confusion.
        If `True`, check if mesh is disconnected.
        Options are `'skip'`(=`False`), `'warn'`(=`True`), `'raise'`, `'ignore'`.

    check_selfintersecting: bool or string, default=`True`
        a proper body cannot have a self-intersecting mesh.
        If `True`, check if mesh is self-intersecting.
        Options are `'skip'`(=`False`), `'warn'`(=`True`), `'raise'`, `'ignore'`.

    check_selfintersecting: bool, optional
        If `True`, the provided set of facets is validated by checking if the body is not
        self-intersecting. Can be deactivated for perfomance reasons by setting it to `False`.

    parent: `Collection` object or `None`
        The object is a child of it's parent collection.

    style: dict
        Object style inputs must be in dictionary form, e.g. `{'color':'red'}` or
        using style underscore magic, e.g. `style_color='red'`.

    Notes
    -----
    Faces are automatically reoriented since `scipy.spatial.ConvexHull` objects do not
    guarantee that the faces are all pointing outwards. A mesh validation is also performed.

    Returns
    -------
    magnet source: `TriangularMesh` object

    Examples
    --------
    We compute the B-field in units of [mT] of a triangular mesh (4 vertices, 4 faces)
    with magnetization (100,200,300) in units of [mT] at the observer position
    (1,1,1) given in units of [mm]:

    >>> import magpylib as magpy
    >>> vv = ((0,0,0), (1,0,0), (0,1,0), (0,0,1))
    >>> tt = ((0,1,2), (0,1,3), (0,2,3), (1,2,3))
    >>> trim = magpy.magnet.TriangularMesh(magnetization=(100,200,300), vertices=vv, faces=tt)
    >>> print(trim.getB((1,1,1)))
    [2.60236696 2.08189357 1.56142018]
    """

    _field_func = staticmethod(magnet_trimesh_field)
    _field_func_kwargs_ndim = {"magnetization": 2, "mesh": 3}
    get_trace = make_TriangularMesh
    _style_class = TriangularMeshStyle

    def __init__(
        self,
        magnetization=None,
        vertices=None,
        faces=None,
        position=(0, 0, 0),
        orientation=None,
        check_open="warn",
        check_disconnected="warn",
        check_selfintersecting="warn",
        reorient_faces="warn",
        show_progress=False,
        style=None,
        **kwargs,
    ):
        self._vertices, self._faces = self._input_check(vertices, faces)
        self._status_disconnected = None
        self._status_open = None
        self._status_reoriented = False
        self._status_selfintersecting = None
        self._status_disconnected_data = None
        self._status_open_data = None
        self._status_selfintersecting_data = None

        self.check_open(mode=check_open)
        self.check_disconnected(mode=check_disconnected)
<<<<<<< HEAD
        self.reorient_faces(mode=reorient_faces, show_progress=show_progress)
=======
        self.reorient_faces(mode=reorient_faces)
        self.check_selfintersecting(mode=check_selfintersecting)
>>>>>>> 1141d9f5

        # inherit
        super().__init__(position, orientation, magnetization, style, **kwargs)

    # property getters and setters
    @property
    def vertices(self):
        """Mesh vertices"""
        return self._vertices

    @property
    def faces(self):
        """Mesh faces"""
        return self._faces

    @property
    def mesh(self):
        """Mesh"""
        return self._vertices[self._faces]

    @property
    def status_open(self):
        """Return open status"""
        return self._status_open

    @property
    def status_disconnected(self):
        """Return disconnected status"""
        return self._status_disconnected

    @property
    def status_reoriented(self):
        """Return reoriented status"""
        return self._status_reoriented

    @staticmethod
    def _validate_mode_arg(arg, arg_name="mode"):
        """Validate mode argument"""
        accepted_arg_vals = (True, False, "warn", "raise", "ignore", "skip")
        if arg not in accepted_arg_vals:
            raise ValueError(
                f"The `{arg_name}` argument must be one of {accepted_arg_vals}, "
                f"instead received {arg!r}."
                f"\nNote that `True` translates to `'warn'` and `False` to `'skip'`"
            )
        arg = "warn" if arg is True else "skip" if arg is False else arg
        return arg

    def check_open(self, mode="warn"):
        """
        Check whether the mesh is closed.

        This function checks if the mesh is closed. If the mesh is not closed,
        it issues a warning or raises a ValueError, depending on the 'mode' parameter.
        If 'mode' is set to 'ignore', it does not issue a warning or raise an error.

        Parameters
        ----------
        mode : str, optional
            Controls how to handle if the mesh is not closed.
            Accepted values are "warn", "raise", or "ignore".
            If "warn", a warning is issued. If "raise", a ValueError is raised.
            If "ignore", no action is taken. By default "warn".

        Returns
        -------
        bool
            True if the mesh is open, False otherwise.

        Raises
        ------
        ValueError
            If 'mode' is not one of the accepted values or if 'mode' is "raise" and the mesh
            is open.

        Warns
        -----
        UserWarning
            If the mesh is open and 'mode' is "warn".
        """
        mode = self._validate_mode_arg(mode, arg_name="check_open mode")
        if mode != "skip" and self._status_open is None:
            self._status_open = len(self.get_open_edges()) > 0
            if self._status_open:
                msg = (
                    f"Open mesh detected in {self!r}. Intrinsic inside-outside checks may "
                    "give bad results and subsequently getB() and reorient_faces() may give bad "
                    "results as well. "
                    "This check can be disabled at initialization with check_open='skip'. "
                    "Open edges can be displayed in show() with style_mesh_open_show=True."
                    "Open edges are stored in the status_open_data property."
                )
                if mode == "warn":
                    warnings.warn(msg)
                elif mode == "raise":
                    raise ValueError(msg)
        return self._status_open

    def check_disconnected(self, mode="warn"):
        """Check whether the mesh is connected.

        This function checks if the mesh is connected. If the mesh is not connected,
        it issues a warning or raises a ValueError, depending on the 'mode' parameter.
        If 'mode' is set to 'ignore', it does not issue a warning or raise an error.

        Parameters
        ----------
        mode : str, optional
            Controls how to handle if the mesh is not connected.
            Accepted values are "warn", "raise", or "ignore".
            If "warn", a warning is issued. If "raise", a ValueError is raised.
            If "ignore", no action is taken. By default "warn".

        Returns
        -------
        bool
            True if the mesh is disconnected, False otherwise.

        Raises
        ------
        ValueError
            If 'mode' is not one of the accepted values or if 'mode' is "raise" and the mesh
            is disconnected.

        Warns
        -----
        UserWarning
            If the mesh is disconnected and 'mode' is "warn".
        """
        mode = self._validate_mode_arg(mode, arg_name="check_disconnected mode")
        if mode != "skip" and self._status_disconnected is None:
            self._status_disconnected = len(self.get_faces_subsets()) > 1
            if self._status_disconnected:
                msg = (
                    f"Disconnected mesh detected in {self!r}. Magnet consists of multiple "
                    "individual parts. "
                    "This check can be disabled at initialization with check_disconnected='skip'. "
                    "Parts can be displayed in show() with style_mesh_disconnected_show=True. "
                    "Parts are stored in the status_disconnected_data property."
                )
                if mode == "warn":
                    warnings.warn(msg)
                elif mode == "raise":
                    raise ValueError(msg)
        return self._status_disconnected

<<<<<<< HEAD
    def reorient_faces(self, mode="warn", show_progress=False):
=======
    def check_selfintersecting(self, mode="warn"):
        """Check whether the mesh is self-intersecting.

        This function checks if the mesh is self-intersecting. If the mesh is self-intersecting,
        it issues a warning or raises a ValueError, depending on the 'mode' parameter.
        If 'mode' is set to 'ignore', it does not issue a warning or raise an error.

        Parameters
        ----------
        mode : str, optional
            Controls how to handle if the mesh is self-intersecting.
            Accepted values are "warn", "raise", or "ignore".
            If "warn", a warning is issued. If "raise", a ValueError is raised.
            If "ignore", no action is taken. By default "warn".

        Returns
        -------
        bool
            True if the mesh is self-intersecting, False otherwise.

        Raises
        ------
        ValueError
            If 'mode' is not one of the accepted values or if 'mode' is "raise" and the mesh
            is self-intersecting.

        Warns
        -----
        UserWarning
            If the mesh is self-intersecting and 'mode' is "warn".
        """
        mode = self._validate_mode_arg(mode, arg_name="check_selfintersecting mode")
        if mode != "skip" and self._status_selfintersecting is None:
            self._status_selfintersecting = len(self.get_selfintersecting_faces()) > 1
            if self._status_selfintersecting:
                msg = (
                    f"Self-intersecting mesh detected in {self!r}. "
                    "This check can be disabled at initialization with "
                    "check_selfintersecting='skip'. "
                    "Intersecting faces can be display in show() with "
                    "style_mesh_selfintersecting_show=True. "
                    "Parts are stored in the status_selfintersecting_data property."
                )
                if mode == "warn":
                    warnings.warn(msg)
                elif mode == "raise":
                    raise ValueError(msg)
        return self._status_selfintersecting

    def reorient_faces(self, mode="warn"):
>>>>>>> 1141d9f5
        """Correctly reorients the mesh's faces.

        In a properly oriented mesh, all faces must be oriented outwards. This function
        fixes the orientation of each face. It issues a warning or raises a ValueError,
        depending on the 'mode' parameter. If 'mode' is set to 'ignore', it does not issue
        a warning or raise an error. Note that this parameter is passed on the check_closed()
        function as the mesh is only orientable if it is closed.

        Parameters
        ----------
        mode : str, optional
            Controls how to handle if the mesh is open and not orientable.
            Accepted values are "warn", "raise", or "ignore".
            If "warn", a warning is issued. If "raise", a ValueError is raised.
            If "ignore", no action is taken. By default "warn".

        Returns
        -------
        bool
            True if the mesh is connected, False otherwise.

        Raises
        ------
        ValueError
            If 'mode' is not one of the accepted values or if 'mode' is "raise" and the mesh
            is open and not orientable.

        Warns
        -----
        UserWarning
            If the mesh is not connected and 'mode' is "warn".
        """
        mode = self._validate_mode_arg(mode, arg_name="reorient_faces mode")
        if mode != "skip":
            if self._status_open is None:
                if mode in ["warn", "raise"]:
                    warnings.warn(
                        f"Unchecked mesh status in {self!r} detected. Now applying check_open()"
                    )
                self.check_open(mode=mode)

            if self._status_open:
                msg = f"Open mesh in {self!r} detected. reorient_faces() can give bad results."
                if mode == "warn":
                    warnings.warn(msg)
                elif mode == "raise":
                    raise ValueError(msg)

            self._faces = fix_trimesh_orientation(
                self._vertices, self._faces, show_progress=show_progress
            )
            self._status_reoriented = True

    def get_faces_subsets(self):
        """
        Obtain and return subsets of the mesh. If the mesh has n parts, returns and list of
        length n of faces (m,3) vertices indices triplets corresponding to each part.

        Returns
        -------
        status_disconnected_data : list of numpy.ndarray
            Subsets of faces data.
        """
        if self._status_disconnected_data is None:
            self._status_disconnected_data = get_disconnected_faces_subsets(self._faces)
        return self._status_disconnected_data

    def get_open_edges(self):
        """
        Obtain and return the potential open edges. If the mesh has n open edges, returns an
        corresponding (n,2) array of vertices indices doubles.

        Returns
        -------
        status_open_data : numpy.ndarray
            Open edges data.
        """
        if self._status_open_data is None:
            self._status_open_data = get_open_edges(self._faces)
        return self._status_open_data

    def get_selfintersecting_faces(self):
        """
        Obtain and return the potential self intersecting faces indices. If the mesh has n
        intersecting faces, returns a corresponding 1D array length n faces indices.

        Returns
        -------
        status_open_data : numpy.ndarray
            Open edges data.
        """
        if self._status_selfintersecting_data is None:
            self._status_selfintersecting_data = get_intersecting_triangles(
                self._vertices, self._faces
            )
        return self._status_selfintersecting_data

    @property
    def status_disconnected_data(self):
        """Status for connectedness (faces subsets)"""
        return self._status_disconnected_data

    @property
    def status_open_data(self):
        """Status for openness (open edges)"""
        return self._status_open_data

    @property
    def status_selfintersecting(self):
        """Is-selfintersecting boolean check"""
        return self._status_selfintersecting

    @property
    def status_selfintersecting_data(self):
        """return self-intersecting faces"""
        return self._status_selfintersecting_data

    @property
    def _barycenter(self):
        """Object barycenter."""
        return self._get_barycenter(
            self._position, self._orientation, self._vertices, self._faces
        )

    @property
    def barycenter(self):
        """Object barycenter."""
        return np.squeeze(self._barycenter)

    @staticmethod
    def _get_barycenter(position, orientation, vertices, faces):
        """Returns the barycenter of a tetrahedron."""
        centroid = (
            np.array([0.0, 0.0, 0.0])
            if vertices is None
            else calculate_centroid(vertices, faces)
        )
        barycenter = orientation.apply(centroid) + position
        return barycenter

    def _input_check(self, vertices, faces):
        """input checks here ?"""
        # no. vertices must exceed largest triangle index
        # not all vertices can lie in a plane
        # unique vertices ?
        # do validation checks
        if vertices is None:
            raise MagpylibMissingInput(f"Parameter `vertices` of {self} must be set.")
        if faces is None:
            raise MagpylibMissingInput(f"Parameter `faces` of {self} must be set.")
        verts = check_format_input_vector(
            vertices,
            dims=(2,),
            shape_m1=3,
            sig_name="TriangularMesh.vertices",
            sig_type="array_like (list, tuple, ndarray) of shape (n,3)",
        )
        trias = check_format_input_vector(
            faces,
            dims=(2,),
            shape_m1=3,
            sig_name="TriangularMesh.faces",
            sig_type="array_like (list, tuple, ndarray) of shape (n,3)",
        ).astype(int)
        try:
            verts[trias]
        except IndexError as e:
            raise IndexError(
                "Some `faces` indices do not match with `vertices` array"
            ) from e
        return verts, trias

    def to_TriangleCollection(self):
        """Return a Collection of Triangle objects from the current TriangularMesh"""
        tris = [
            Triangle(magnetization=self.magnetization, vertices=v) for v in self.mesh
        ]
        coll = Collection(tris)
        coll.position = self.position
        coll.orientation = self.orientation
        coll.style.update(self.style.as_dict(), _match_properties=False)
        return coll

    @classmethod
    def from_ConvexHull(
        cls,
        magnetization=None,
        points=None,
        position=(0, 0, 0),
        orientation=None,
        check_open="warn",
        check_disconnected="warn",
        reorient_faces=True,
        style=None,
        **kwargs,
    ):
        """Create a TriangularMesh magnet from a point cloud via its convex hull.

        Parameters
        ----------
        magnetization: array_like, shape (3,), default=`None`
            Magnetization vector (mu0*M, remanence field) in units of [mT] given in
            the local object coordinates (rotates with object).

        points: ndarray, shape (n,3)
            Point cloud from which the convex hull is computed.

        position: array_like, shape (3,) or (m,3)
            Object position(s) in the global coordinates in units of [mm]. For m>1, the
            `position` and `orientation` attributes together represent an object path.

        orientation: scipy `Rotation` object with length 1 or m, default=`None`
            Object orientation(s) in the global coordinates. `None` corresponds to
            a unit-rotation. For m>1, the `position` and `orientation` attributes
            together represent an object path.

        reorient_faces: bool, default=`True`
            In a properly oriented mesh, all faces must be oriented outwards.
            If `True`, check and fix the orientation of each triangle.

        check_open: {'warn', 'raise', 'ignore'}, default='warn'
            Only a closed mesh guarantees a physical magnet.
            If the mesh is open and "warn", a warning is issued.
            If the mesh is open and "raise", a ValueError is raised.
            If "ignore", no mesh check is perfomed.

        check_disconnected: {'warn', 'raise', 'ignore'}, default='warn'
            If the mesh is disconnected and "warn", a warning is issued.
            If the mesh is disconnected and "raise", a ValueError is raised.
            If "ignore", no mesh check is perfomed.

        check_selfintersecting: {'warn', 'raise', 'ignore'}, default='warn'
            If the mesh is self-intersecting and "warn", a warning is issued.
            If the mesh is self-intersecting and "raise", a ValueError is raised.
            If "ignore", no mesh check is perfomed.

        parent: `Collection` object or `None`
            The object is a child of it's parent collection.

        style: dict
            Object style inputs must be in dictionary form, e.g. `{'color':'red'}` or
            using style underscore magic, e.g. `style_color='red'`.

        Notes
        -----
        Faces are automatically reoriented since `scipy.spatial.ConvexHull` objects do not
        guarantee that the faces are all pointing outwards. A mesh validation is also performed.

        Returns
        -------
        magnet source: `TriangularMesh` object

        Examples
        --------
        """
        return cls(
            magnetization=magnetization,
            vertices=points,
            faces=ConvexHull(points).simplices,
            position=position,
            orientation=orientation,
            reorient_faces=reorient_faces,
            check_open=check_open,
            check_disconnected=check_disconnected,
            style=style,
            **kwargs,
        )

    @classmethod
    def from_pyvista(
        cls,
        magnetization=None,
        polydata=None,
        position=(0, 0, 0),
        orientation=None,
        check_open="warn",
        check_disconnected="warn",
        reorient_faces=True,
        style=None,
        **kwargs,
    ):
        """Create a TriangularMesh magnet from a pyvista PolyData mesh object.

        Parameters
        ----------
        magnetization: array_like, shape (3,), default=`None`
            Magnetization vector (mu0*M, remanence field) in units of [mT] given in
            the local object coordinates (rotates with object).

        polydata: pyvista.core.pointset.PolyData object
            A valid pyvista Polydata mesh object. (e.g. `pyvista.Sphere()`)

        position: array_like, shape (3,) or (m,3)
            Object position(s) in the global coordinates in units of [mm]. For m>1, the
            `position` and `orientation` attributes together represent an object path.

        orientation: scipy `Rotation` object with length 1 or m, default=`None`
            Object orientation(s) in the global coordinates. `None` corresponds to
            a unit-rotation. For m>1, the `position` and `orientation` attributes
            together represent an object path.

        reorient_faces: bool, default=`True`
            In a properly oriented mesh, all faces must be oriented outwards.
            If `True`, check and fix the orientation of each triangle.

        check_open: {'warn', 'raise', 'ignore'}, default='warn'
            Only a closed mesh guarantees a physical magnet.
            If the mesh is open and "warn", a warning is issued.
            If the mesh is open and "raise", a ValueError is raised.
            If "ignore", no mesh check is perfomed.

        check_disconnected: {'warn', 'raise', 'ignore'}, default='warn'
            If the mesh is disconnected and "warn", a warning is issued.
            If the mesh is disconnected and "raise", a ValueError is raised.
            If "ignore", no mesh check is perfomed.

        check_selfintersecting: {'warn', 'raise', 'ignore'}, default='warn'
            If the mesh is self-intersecting and "warn", a warning is issued.
            If the mesh is self-intersecting and "raise", a ValueError is raised.
            If "ignore", no mesh check is perfomed.

        parent: `Collection` object or `None`
            The object is a child of it's parent collection.

        style: dict
            Object style inputs must be in dictionary form, e.g. `{'color':'red'}` or
            using style underscore magic, e.g. `style_color='red'`.

        Notes
        -----
        Faces are automatically reoriented since `pyvista.core.pointset.PolyData` objects do not
        guarantee that the faces are all pointing outwards. A mesh validation is also performed.

        Returns
        -------
        magnet source: `TriangularMesh` object

        Examples
        --------
        """
        # pylint: disable=import-outside-toplevel
        try:
            import pyvista
        except ImportError as missing_module:  # pragma: no cover
            raise ModuleNotFoundError(
                """In order load pyvista Polydata objects, you first need to install pyvista via pip
                or conda, see https://docs.pyvista.org/getting-started/installation.html"""
            ) from missing_module
        if not isinstance(polydata, pyvista.core.pointset.PolyData):
            raise TypeError(
                "The `polydata` parameter must be an instance of `pyvista.core.pointset.PolyData`, "
                f"received {polydata!r} instead"
            )
        polydata = polydata.triangulate()
        vertices = polydata.points
        faces = polydata.faces.reshape(-1, 4)[:, 1:]

        return cls(
            magnetization=magnetization,
            vertices=vertices,
            faces=faces,
            position=position,
            orientation=orientation,
            reorient_faces=reorient_faces,
            check_open=check_open,
            check_disconnected=check_disconnected,
            style=style,
            **kwargs,
        )

    @classmethod
    def from_triangles(
        cls,
        magnetization=None,
        triangles=None,
        position=(0, 0, 0),
        orientation=None,
        reorient_faces=True,
        check_open="warn",
        check_disconnected="warn",
        style=None,
        **kwargs,
    ):
        """Create a TriangularMesh magnet from a list or Collection of Triangle objects.

        Parameters
        ----------
        magnetization: array_like, shape (3,), default=`None`
            Magnetization vector (mu0*M, remanence field) in units of [mT] given in
            the local object coordinates (rotates with object).

        triangles: list or Collection of Triangle objects
            Only vertices of Triangle objects are taken, magnetization is ignored.

        position: array_like, shape (3,) or (m,3)
            Object position(s) in the global coordinates in units of [mm]. For m>1, the
            `position` and `orientation` attributes together represent an object path.

        orientation: scipy `Rotation` object with length 1 or m, default=`None`
            Object orientation(s) in the global coordinates. `None` corresponds to
            a unit-rotation. For m>1, the `position` and `orientation` attributes
            together represent an object path.

        reorient_faces: bool, default=`True`
            In a properly oriented mesh, all faces must be oriented outwards.
            If `True`, check and fix the orientation of each triangle.

        check_open: {'warn', 'raise', 'ignore'}, default='warn'
            Only a closed mesh guarantees a physical magnet.
            If the mesh is open and "warn", a warning is issued.
            If the mesh is open and "raise", a ValueError is raised.
            If "ignore", no mesh check is perfomed.

        check_disconnected: {'warn', 'raise', 'ignore'}, default='warn'
            If the mesh is disconnected and "warn", a warning is issued.
            If the mesh is disconnected and "raise", a ValueError is raised.
            If "ignore", no mesh check is perfomed.

        check_selfintersecting: {'warn', 'raise', 'ignore'}, default='warn'
            If the mesh is self-intersecting and "warn", a warning is issued.
            If the mesh is self-intersecting and "raise", a ValueError is raised.
            If "ignore", no mesh check is perfomed.

        parent: `Collection` object or `None`
            The object is a child of it's parent collection.

        style: dict
            Object style inputs must be in dictionary form, e.g. `{'color':'red'}` or
            using style underscore magic, e.g. `style_color='red'`.

        Notes
        -----
        Faces are automatically reoriented since `pyvista.core.pointset.PolyData` objects do not
        guarantee that the faces are all pointing outwards. A mesh validation is also performed.

        Returns
        -------
        magnet source: `TriangularMesh` object

        Examples
        --------
        """
        if not isinstance(triangles, (list, Collection)):
            raise TypeError(
                "The `triangles` parameter must be a list or Collection of `Triangle` objects, "
                f"\nreceived type {type(triangles)} instead"
            )
        for obj in triangles:
            if not isinstance(obj, Triangle):
                raise TypeError(
                    "All elements of `triangles` must be `Triangle` objects, "
                    f"\nreceived type {type(obj)} instead"
                )
        mesh = np.array([tria.vertices for tria in triangles])
        vertices, tr = np.unique(mesh.reshape((-1, 3)), axis=0, return_inverse=True)
        faces = tr.reshape((-1, 3))

        return cls(
            magnetization=magnetization,
            vertices=vertices,
            faces=faces,
            position=position,
            orientation=orientation,
            reorient_faces=reorient_faces,
            check_open=check_open,
            check_disconnected=check_disconnected,
            style=style,
            **kwargs,
        )

    @classmethod
    def from_mesh(
        cls,
        magnetization=None,
        mesh=None,
        position=(0, 0, 0),
        orientation=None,
        reorient_faces=True,
        check_open="warn",
        check_disconnected="warn",
        style=None,
        **kwargs,
    ):
        """Create a TriangularMesh magnet from a mesh input.

        Parameters
        ----------
        magnetization: array_like, shape (3,), default=`None`
            Magnetization vector (mu0*M, remanence field) in units of [mT] given in
            the local object coordinates (rotates with object).

        mesh: array_like, shape (n,3,3)
            An array_like of triangular faces that make up a triangular mesh.

        position: array_like, shape (3,) or (m,3)
            Object position(s) in the global coordinates in units of [mm]. For m>1, the
            `position` and `orientation` attributes together represent an object path.

        orientation: scipy `Rotation` object with length 1 or m, default=`None`
            Object orientation(s) in the global coordinates. `None` corresponds to
            a unit-rotation. For m>1, the `position` and `orientation` attributes
            together represent an object path.

        reorient_faces: bool, default=`True`
            In a properly oriented mesh, all faces must be oriented outwards.
            If `True`, check and fix the orientation of each triangle.

        check_open: {'warn', 'raise', 'ignore'}, default='warn'
            Only a closed mesh guarantees a physical magnet.
            If the mesh is open and "warn", a warning is issued.
            If the mesh is open and "raise", a ValueError is raised.
            If "ignore", no mesh check is perfomed.

        check_disconnected: {'warn', 'raise', 'ignore'}, default='warn'
            If the mesh is disconnected and "warn", a warning is issued.
            If the mesh is disconnected and "raise", a ValueError is raised.
            If "ignore", no mesh check is perfomed.

        check_selfintersecting: {'warn', 'raise', 'ignore'}, default='warn'
            If the mesh is self-intersecting and "warn", a warning is issued.
            If the mesh is self-intersecting and "raise", a ValueError is raised.
            If "ignore", no mesh check is perfomed.

        parent: `Collection` object or `None`
            The object is a child of it's parent collection.

        style: dict
            Object style inputs must be in dictionary form, e.g. `{'color':'red'}` or
            using style underscore magic, e.g. `style_color='red'`.

        Notes
        -----
        Faces are automatically reoriented since `pyvista.core.pointset.PolyData` objects do not
        guarantee that the faces are all pointing outwards. A mesh validation is also performed.

        Returns
        -------
        magnet source: `TriangularMesh` object

        Examples
        --------
        """
        mesh = check_format_input_vector2(
            mesh,
            shape=[None, 3, 3],
            param_name="mesh",
        )
        vertices, tr = np.unique(mesh.reshape((-1, 3)), axis=0, return_inverse=True)
        faces = tr.reshape((-1, 3))

        return cls(
            magnetization=magnetization,
            vertices=vertices,
            faces=faces,
            position=position,
            orientation=orientation,
            reorient_faces=reorient_faces,
            check_open=check_open,
            check_disconnected=check_disconnected,
            style=style,
            **kwargs,
        )<|MERGE_RESOLUTION|>--- conflicted
+++ resolved
@@ -138,12 +138,8 @@
 
         self.check_open(mode=check_open)
         self.check_disconnected(mode=check_disconnected)
-<<<<<<< HEAD
         self.reorient_faces(mode=reorient_faces, show_progress=show_progress)
-=======
-        self.reorient_faces(mode=reorient_faces)
         self.check_selfintersecting(mode=check_selfintersecting)
->>>>>>> 1141d9f5
 
         # inherit
         super().__init__(position, orientation, magnetization, style, **kwargs)
@@ -290,9 +286,6 @@
                     raise ValueError(msg)
         return self._status_disconnected
 
-<<<<<<< HEAD
-    def reorient_faces(self, mode="warn", show_progress=False):
-=======
     def check_selfintersecting(self, mode="warn"):
         """Check whether the mesh is self-intersecting.
 
@@ -342,8 +335,7 @@
                     raise ValueError(msg)
         return self._status_selfintersecting
 
-    def reorient_faces(self, mode="warn"):
->>>>>>> 1141d9f5
+    def reorient_faces(self, mode="warn", show_progress=False):
         """Correctly reorients the mesh's faces.
 
         In a properly oriented mesh, all faces must be oriented outwards. This function
