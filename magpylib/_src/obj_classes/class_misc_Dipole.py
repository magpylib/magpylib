"""Dipole class code
DOCSTRINGS V4 READY
"""
<<<<<<< HEAD
from magpylib._src.fields.field_BH_dipole import dipole_field
from magpylib._src.input_checks import check_format_input_vector
from magpylib._src.obj_classes.class_BaseDisplayRepr import BaseDisplayRepr
from magpylib._src.obj_classes.class_BaseGeo import BaseGeo
from magpylib._src.obj_classes.class_BaseGetBH import BaseGetBH
from magpylib._src.utility import Registered


@Registered(
    kind="source",
    family="dipole",
    field_func=dipole_field,
    source_kwargs_ndim={"moment": 2},
)
class Dipole(BaseGeo, BaseDisplayRepr, BaseGetBH):
=======
from magpylib._src.display.traces_generic import make_Dipole
from magpylib._src.fields.field_BH_dipole import dipole_field
from magpylib._src.input_checks import check_format_input_vector
from magpylib._src.obj_classes.class_BaseExcitations import BaseSource
from magpylib._src.style import DipoleStyle


class Dipole(BaseSource):
>>>>>>> 3e4fdf3a
    """Magnetic dipole moment.

    Can be used as `sources` input for magnetic field computation.

    When `position=(0,0,0)` and `orientation=None` the dipole is located in the origin of
    global coordinate system.

    Parameters
    ----------
    moment: array_like, shape (3,), unit [mT*mm^3], default=`None`
        Magnetic dipole moment in units of [mT*mm^3] given in the local object coordinates.
        For homogeneous magnets the relation moment=magnetization*volume holds. The dipole
        moment of a Loop object is pi**2/10*diameter**2*current.

    position: array_like, shape (3,) or (m,3), default=`(0,0,0)`
        Object position(s) in the global coordinates in units of [mm]. For m>1, the
        `position` and `orientation` attributes together represent an object path.

    orientation: scipy `Rotation` object with length 1 or m, default=`None`
        Object orientation(s) in the global coordinates. `None` corresponds to
        a unit-rotation. For m>1, the `position` and `orientation` attributes
        together represent an object path.

    parent: `Collection` object or `None`
        The object is a child of it's parent collection.

    style: dict
        Object style inputs must be in dictionary form, e.g. `{'color':'red'}` or
        using style underscore magic, e.g. `style_color='red'`.

    Returns
    -------
    source: `Dipole` object

    Examples
    --------
    `Dipole` objects are magnetic field sources. In this example we compute the H-field [kA/m]
    of such a magnetic dipole with a moment of (100,100,100) [mT*mm^2] at an observer position
    (1,1,1) given in units of [mm]:

    >>> import magpylib as magpy
    >>> src = magpy.misc.Dipole(moment=(100,100,100))
    >>> H = src.getH((1,1,1))
    >>> print(H)
    [2.43740886 2.43740886 2.43740886]

    We rotate the source object, and compute the B-field, this time at a set of observer positions:

    >>> src.rotate_from_angax(45, 'x')
    Dipole(id=...)
    >>> B = src.getB([(1,1,1), (2,2,2), (3,3,3)])
    >>> print(B)
    [[2.16582445 3.6972936  1.53146915]
     [0.27072806 0.4621617  0.19143364]
     [0.08021572 0.1369368  0.05672108]]

    The same result is obtained when the rotated source moves along a path away from an
    observer at position (1,1,1). This time we use a `Sensor` object as observer.

    >>> src.move([(-1,-1,-1), (-2,-2,-2)])
    Dipole(id=...)
    >>> sens = magpy.Sensor(position=(1,1,1))
    >>> B = src.getB(sens)
    >>> print(B)
    [[2.16582445 3.6972936  1.53146915]
     [0.27072806 0.4621617  0.19143364]
     [0.08021572 0.1369368  0.05672108]]
    """

    _field_func = staticmethod(dipole_field)
    _field_func_kwargs_ndim = {"moment": 2}
    _style_class = DipoleStyle
    _draw_func = make_Dipole
    _autosize = True

    def __init__(
        self,
        moment=None,
        position=(0, 0, 0),
        orientation=None,
        style=None,
        **kwargs,
    ):
        # instance attributes
        self.moment = moment

        # init inheritance
        super().__init__(position, orientation, style, **kwargs)

    # property getters and setters
    @property
    def moment(self):
        """Magnetic dipole moment in units of [mT*mm^3] given in the local object coordinates."""
        return self._moment

    @moment.setter
    def moment(self, mom):
        """Set dipole moment vector, shape (3,), unit [mT*mm^3]."""
        self._moment = check_format_input_vector(
            mom,
            dims=(1,),
            shape_m1=3,
            sig_name="moment",
            sig_type="array_like (list, tuple, ndarray) with shape (3,)",
            allow_None=True,
        )<|MERGE_RESOLUTION|>--- conflicted
+++ resolved
@@ -1,23 +1,6 @@
 """Dipole class code
 DOCSTRINGS V4 READY
 """
-<<<<<<< HEAD
-from magpylib._src.fields.field_BH_dipole import dipole_field
-from magpylib._src.input_checks import check_format_input_vector
-from magpylib._src.obj_classes.class_BaseDisplayRepr import BaseDisplayRepr
-from magpylib._src.obj_classes.class_BaseGeo import BaseGeo
-from magpylib._src.obj_classes.class_BaseGetBH import BaseGetBH
-from magpylib._src.utility import Registered
-
-
-@Registered(
-    kind="source",
-    family="dipole",
-    field_func=dipole_field,
-    source_kwargs_ndim={"moment": 2},
-)
-class Dipole(BaseGeo, BaseDisplayRepr, BaseGetBH):
-=======
 from magpylib._src.display.traces_generic import make_Dipole
 from magpylib._src.fields.field_BH_dipole import dipole_field
 from magpylib._src.input_checks import check_format_input_vector
@@ -26,7 +9,6 @@
 
 
 class Dipole(BaseSource):
->>>>>>> 3e4fdf3a
     """Magnetic dipole moment.
 
     Can be used as `sources` input for magnetic field computation.
