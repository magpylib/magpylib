--- conflicted
+++ resolved
@@ -6,23 +6,14 @@
     LIBRARY_SENSORS,
     LIBRARY_SOURCES)
 from magpylib._src.obj_classes.class_BaseDisplayRepr import BaseDisplayRepr
-<<<<<<< HEAD
-from magpylib._src.obj_classes.class_BaseTransform import BaseTransform
-=======
 from magpylib._src.obj_classes.class_BaseRotate import BaseRotate
 from magpylib._src.obj_classes.class_BaseMove import BaseMove
->>>>>>> 47ee8a42
 from magpylib._src.fields.field_wrap_BH_level2 import getBH_level2
 from magpylib._src.default_utils import validate_style_keys
 from magpylib._src.exceptions import MagpylibBadUserInput
 
-<<<<<<< HEAD
-# ON INTERFACE
-class Collection(BaseDisplayRepr, BaseTransform):
-=======
 
 class Collection(BaseDisplayRepr, BaseMove, BaseRotate):
->>>>>>> 47ee8a42
     """
     Group multiple objects in one Collection for common manipulation.
 
@@ -137,10 +128,6 @@
 
         # init inheritance
         BaseDisplayRepr.__init__(self)
-<<<<<<< HEAD
-        BaseTransform.__init__(self)
-=======
->>>>>>> 47ee8a42
 
         # instance attributes
         self._objects = []
