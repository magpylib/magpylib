--- conflicted
+++ resolved
@@ -713,54 +713,54 @@
     ):
         """Compute M-field for given sources and observers.
 
-        SI units are used for all inputs and outputs.
-
-        Parameters
-        ----------
-        inputs: source or observer objects
-            Input can only be observers if the collection contains only sources. In this case the
-            collection behaves like a single source.
-            Input can only be sources if the collection contains sensors. In this case the
-            collection behaves like a list of all its sensors.
-
-        squeeze: bool, default=`True`
-            If `True`, the output is squeezed, i.e. all axes of length 1 in the output (e.g.
-            only a single source) are eliminated.
-
-        pixel_agg: str, default=`None`
-            Reference to a compatible numpy aggregator function like `'min'` or `'mean'`,
-            which is applied to observer output values, e.g. mean of all sensor pixel outputs.
-            With this option, observers input with different (pixel) shapes is allowed.
-
-        output: str, default='ndarray'
-            Output type, which must be one of `('ndarray', 'dataframe')`. By default a
-            `numpy.ndarray` object is returned. If 'dataframe' is chosen, a `pandas.DataFrame`
-            object is returned (the Pandas library must be installed).
-
-        Returns
-        -------
-        M-field: ndarray, shape squeeze(m, k, n1, n2, ..., 3) or DataFrame
-            M-field at each path position (index m) for each sensor (index k) and each sensor
-<<<<<<< HEAD
-            pixel position (indeices n1,n2,...) in units of A/m. Sensor pixel positions are
-=======
-            pixel position (indices n1,n2,...) in units of A/m. Sensor pixel positions are
->>>>>>> ccf11c35
-            equivalent to simple observer positions. Paths of objects that are shorter than
-            index m are considered as static beyond their end.
-
-        in_out: {'auto', 'inside', 'outside'}
-            This parameter only applies for magnet bodies. It specifies the location of the
-            observers relative to the magnet body, affecting the calculation of the magnetic field.
-            The options are:
-            - 'auto': The location (inside or outside the cuboid) is determined automatically for
-            each observer.
-            - 'inside': All observers are considered to be inside the cuboid; use this for
-              performance optimization if applicable.
-            - 'outside': All observers are considered to be outside the cuboid; use this for
-              performance optimization if applicable.
-            Choosing 'auto' is fail-safe but may be computationally intensive if the mix of observer
-            locations is unknown.
+                SI units are used for all inputs and outputs.
+
+                Parameters
+                ----------
+                inputs: source or observer objects
+                    Input can only be observers if the collection contains only sources. In this case the
+                    collection behaves like a single source.
+                    Input can only be sources if the collection contains sensors. In this case the
+                    collection behaves like a list of all its sensors.
+
+                squeeze: bool, default=`True`
+                    If `True`, the output is squeezed, i.e. all axes of length 1 in the output (e.g.
+                    only a single source) are eliminated.
+
+                pixel_agg: str, default=`None`
+                    Reference to a compatible numpy aggregator function like `'min'` or `'mean'`,
+                    which is applied to observer output values, e.g. mean of all sensor pixel outputs.
+                    With this option, observers input with different (pixel) shapes is allowed.
+
+                output: str, default='ndarray'
+                    Output type, which must be one of `('ndarray', 'dataframe')`. By default a
+                    `numpy.ndarray` object is returned. If 'dataframe' is chosen, a `pandas.DataFrame`
+                    object is returned (the Pandas library must be installed).
+
+                Returns
+                -------
+                M-field: ndarray, shape squeeze(m, k, n1, n2, ..., 3) or DataFrame
+                    M-field at each path position (index m) for each sensor (index k) and each sensor
+        <<<<<<< HEAD
+                    pixel position (indeices n1,n2,...) in units of A/m. Sensor pixel positions are
+        =======
+                    pixel position (indices n1,n2,...) in units of A/m. Sensor pixel positions are
+        >>>>>>> ccf11c357ac4225696b398801c6818b740b62985
+                    equivalent to simple observer positions. Paths of objects that are shorter than
+                    index m are considered as static beyond their end.
+
+                in_out: {'auto', 'inside', 'outside'}
+                    This parameter only applies for magnet bodies. It specifies the location of the
+                    observers relative to the magnet body, affecting the calculation of the magnetic field.
+                    The options are:
+                    - 'auto': The location (inside or outside the cuboid) is determined automatically for
+                    each observer.
+                    - 'inside': All observers are considered to be inside the cuboid; use this for
+                      performance optimization if applicable.
+                    - 'outside': All observers are considered to be outside the cuboid; use this for
+                      performance optimization if applicable.
+                    Choosing 'auto' is fail-safe but may be computationally intensive if the mix of observer
+                    locations is unknown.
         """
 
         sources, sensors = self._validate_getBH_inputs(*inputs)
