--- conflicted
+++ resolved
@@ -49,19 +49,11 @@
     obj,
     format="type+id+label",
     max_elems=20,
-<<<<<<< HEAD
-    prefix="",
-    space="    ",
-    branch="│   ",
-    tee="├── ",
-    last="└── ",
-=======
     prefix = "",
     space = "    ",
     branch = "│   ",
     tee = "├── ",
     last = "└── ",
->>>>>>> c1c6707b
 ):
     """
     Recursively creates a generator that will yield a visual tree structure of
@@ -73,11 +65,7 @@
     contents = []
 
     children = getattr(obj, "children", [])
-<<<<<<< HEAD
-    if len(children) > max_elems:  # replace with counter if too many
-=======
     if len(children) > max_elems: # replace with counter if too many
->>>>>>> c1c6707b
         counts = Counter([c._object_type for c in children])
         children = [f"{v}x {k}s" for k, v in counts.items()]
 
@@ -86,17 +74,6 @@
     if view_props:
         desc = getattr(obj, "_get_description", False)
         if desc:
-<<<<<<< HEAD
-            desc_out = desc(
-                exclude=(
-                    "children",
-                    "parent",
-                    "style",
-                    "sources",
-                    "sensors",
-                    "collections",
-                )
-=======
             desc_out = desc(exclude=(
                 "children",
                 "parent",
@@ -104,7 +81,6 @@
                 "sources",
                 "sensors",
                 "collections")
->>>>>>> c1c6707b
             )
             props = [d.strip() for d in desc_out[1:]]
 
@@ -136,7 +112,6 @@
                 tee=tee,
                 last=last,
             )
-<<<<<<< HEAD
 
 
 class BaseCollection(BaseDisplayRepr):
@@ -144,15 +119,6 @@
 
     def __init__(self, *children, override_parent=False):
 
-=======
-
-
-class BaseCollection(BaseDisplayRepr):
-    """Collection base class without BaseGeo properties"""
-
-    def __init__(self, *children, override_parent=False):
-
->>>>>>> c1c6707b
         self._object_type = "Collection"
 
         BaseDisplayRepr.__init__(self)
@@ -256,11 +222,7 @@
             lines.append(line)
         return f"""<pre>{'<br>'.join(lines)}</pre>"""
 
-<<<<<<< HEAD
-    def describe(self, format="type+label+id", max_elems=10, return_string=False):
-=======
     def describe(self, format='type+label+id', max_elems=10, return_string=False):
->>>>>>> c1c6707b
         # pylint: disable=arguments-differ
         """Returns or prints a tree view of the collection.
 
@@ -522,11 +484,7 @@
             sources, sensors = self, inputs
         return sources, sensors
 
-<<<<<<< HEAD
     def getB(self, *inputs, squeeze=True, pixel_agg=None):
-=======
-    def getB(self, *inputs, squeeze=True):
->>>>>>> c1c6707b
         """Compute B-field in [mT] for given sources and observer inputs.
 
         Parameters
@@ -578,7 +536,6 @@
         """
 
         sources, sensors = self._validate_getBH_inputs(*inputs)
-<<<<<<< HEAD
 
         return getBH_level2(
             sources,
@@ -590,11 +547,6 @@
         )
 
     def getH(self, *inputs, squeeze=True, pixel_agg=None):
-=======
-        return getBH_level2(sources, sensors, sumup=False, squeeze=squeeze, field="B")
-
-    def getH(self, *inputs, squeeze=True):
->>>>>>> c1c6707b
         """Compute H-field in [kA/m] for given sources and observer inputs.
 
         Parameters
@@ -647,7 +599,6 @@
 
         sources, sensors = self._validate_getBH_inputs(*inputs)
 
-<<<<<<< HEAD
         return getBH_level2(
             sources,
             sensors,
@@ -656,9 +607,6 @@
             pixel_agg=pixel_agg,
             field="H",
         )
-=======
-        return getBH_level2(sources, sensors, sumup=False, squeeze=squeeze, field="H")
->>>>>>> c1c6707b
 
 
 class Collection(BaseGeo, BaseCollection):
