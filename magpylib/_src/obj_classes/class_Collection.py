--- conflicted
+++ resolved
@@ -534,13 +534,8 @@
 
     def set_styles(self, arg=None, **kwargs):
         """
-<<<<<<< HEAD
-        Set display style of all sources in the Collection. Only matching properties
+        Set display style of all objects in the Collection. Only matching properties
         will be applied. Input can be a style-dict or style-underscore_magic.
-=======
-        Set display style of all objects in the Collection. Only matching properties
-        will be applied. Input can be a **style-dict or style-underscore_magic.
->>>>>>> 1edb431e
 
         Returns
         -------
