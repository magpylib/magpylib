"""BaseGeo class code"""

import numpy as np
from scipy.spatial.transform import Rotation as R
from magpylib._src.obj_classes.class_Collection import Collection
<<<<<<< HEAD
from magpylib._src.obj_classes.class_BaseTransform import BaseTransform
=======
from magpylib._src.obj_classes.class_BaseRotate import BaseRotate
from magpylib._src.obj_classes.class_BaseMove import BaseMove
>>>>>>> 47ee8a42
from magpylib._src.default_classes import default_settings as Config
from magpylib._src.input_checks import (
    check_vector_type,
    check_path_format,
<<<<<<< HEAD
    check_rot_type,
)

# ALL METHODS ON INTERFACE
class BaseGeo(BaseTransform):
=======
    check_rot_type)


class BaseGeo(BaseRotate, BaseMove):
>>>>>>> 47ee8a42
    """Initializes position and rotation (=orientation) properties
    of an object in a global CS.

    Position is a ndarray with shape (3,).

    Rotation is a scipy.spatial.transformation.Rotation
    object that gives the relative rotation to the init_state. The
    init_state is defined by how the fields are implemented (e.g.
    cyl upright in xy-plane)

    Both attributes _pos and _rot.as_rotvec() are of shape (N,3),
    and describe a path of length N. (N=1 if there is only one
    object position).

    Properties
    ----------
    position: array_like, shape (N,3)
        Position path

    orientation: scipy.Rotation, shape (N,)
        Rotation path

    Methods
    -------

    - display
    - move
    - rotate

    """

<<<<<<< HEAD
    def __init__(self, position=(0.,0.,0.), orientation=None, style=None, **kwargs):
=======
    def __init__(self, position, orientation, style=None, **kwargs):

>>>>>>> 47ee8a42
        # set pos and orient attributes
        self._position = np.array([[0.,0.,0.]])
        self._orientation = R.from_quat([[0.,0.,0.,1.]])
        self.position = position
        self.orientation = orientation

        self.style_class = self._get_style_class()
        if style is not None or kwargs:
            if style is None:
                style = {}
            style_kwargs = {}
            for k, v in kwargs.items():
                if k.startswith("style_"):
                    style_kwargs[k[6:]] = v
                else:
                    raise TypeError(
                        f"__init__() got an unexpected keyword argument {k!r}"
                    )
            style.update(**style_kwargs)
            self.style = style

    def _get_style_class(self):
        """returns style class based on object type. If class has no attribute `_object_type` or is
        not found in `MAGPYLIB_FAMILIES` returns `BaseStyle` class."""
        # pylint: disable=import-outside-toplevel
        from magpylib._src.style import get_style_class

        return get_style_class(self)

    # properties ----------------------------------------------------
    @property
    def position(self):
        """Object position attribute getter and setter."""
        return np.squeeze(self._position)

    @position.setter
    def position(self, pos):
        """Set object position-path.

        position: array_like, shape (3,) or (N,3)
            Position-path of object.
        """

        # check input type
        if Config.checkinputs:
            check_vector_type(pos, "position")

        # path vector -> ndarray
        pos = np.array(pos, dtype=float)

        # check input format
        if Config.checkinputs:
            check_path_format(pos, "position")

        # expand if input is shape (3,)
        if pos.ndim == 1:
            pos = np.expand_dims(pos, 0)
        self._position = np.array([[0.,0.,0.]])
        self.move(pos)

    @property
    def orientation(self):
        """Object orientation attribute getter and setter."""
        # cannot squeeze (its a Rotation object)
        if len(self._orientation) == 1:  # single path orientation - reduce dimension
            return self._orientation[0]
        return self._orientation  # return full path

    @orientation.setter
    def orientation(self, rot):
        """Set object orientation-path.

        rot: None or scipy Rotation, shape (1,) or (N,), default=None
            Set orientation-path of object. None generates a unit orientation
            for every path step.
        """
        # check input type
        if Config.checkinputs:
            check_rot_type(rot)

        # None input generates unit rotation
        if rot is None:
            rot = R.from_quat([(0, 0, 0, 1)] * len(self._position))
        self.rotate(rot)

    @property
    def style(self):
        """instance of MagpyStyle for display styling options"""
        if not hasattr(self, "_style") or self._style is None:
            self._style = self._validate_style(val=None)
        return self._style

    @style.setter
    def style(self, val):
        self._style = self._validate_style(val)

    def _validate_style(self, val=None):
        if val is None:
            val = {}
        if isinstance(val, dict):
            val = self.style_class(**val)
        if not isinstance(val, self.style_class):
            raise ValueError(f"style must be of type {self.style_class}")
        return val

    # dunders -------------------------------------------------------
    def __add__(self, source):
        """
        Add up sources to a Collection object.

        Returns
        -------
        Collection: Collection
        """
        return Collection(self, source)

    # methods -------------------------------------------------------
    def reset_path(self):
        """
        Reset object path to position = (0,0,0) and orientation = unit rotation.

        Returns
        -------
        self: Magpylib object

        Examples
        --------
        Create an object with non-zero path

        >>> import magpylib as magpy
        >>> obj = magpy.Sensor(position=(1,2,3))
        >>> print(obj.position)
        [1. 2. 3.]
        >>> obj.reset_path()
        >>> print(obj.position)
        [0. 0. 0.]

        """
        self.position = (0, 0, 0)
        self.orientation = R.from_quat((0, 0, 0, 1))<|MERGE_RESOLUTION|>--- conflicted
+++ resolved
@@ -3,28 +3,16 @@
 import numpy as np
 from scipy.spatial.transform import Rotation as R
 from magpylib._src.obj_classes.class_Collection import Collection
-<<<<<<< HEAD
-from magpylib._src.obj_classes.class_BaseTransform import BaseTransform
-=======
 from magpylib._src.obj_classes.class_BaseRotate import BaseRotate
 from magpylib._src.obj_classes.class_BaseMove import BaseMove
->>>>>>> 47ee8a42
 from magpylib._src.default_classes import default_settings as Config
 from magpylib._src.input_checks import (
     check_vector_type,
     check_path_format,
-<<<<<<< HEAD
-    check_rot_type,
-)
-
-# ALL METHODS ON INTERFACE
-class BaseGeo(BaseTransform):
-=======
     check_rot_type)
 
 
 class BaseGeo(BaseRotate, BaseMove):
->>>>>>> 47ee8a42
     """Initializes position and rotation (=orientation) properties
     of an object in a global CS.
 
@@ -56,12 +44,7 @@
 
     """
 
-<<<<<<< HEAD
     def __init__(self, position=(0.,0.,0.), orientation=None, style=None, **kwargs):
-=======
-    def __init__(self, position, orientation, style=None, **kwargs):
-
->>>>>>> 47ee8a42
         # set pos and orient attributes
         self._position = np.array([[0.,0.,0.]])
         self._orientation = R.from_quat([[0.,0.,0.,1.]])
