--- conflicted
+++ resolved
@@ -1,9 +1,7 @@
 """base traces building functions"""
-<<<<<<< HEAD
+
 # pylint: disable=invalid-unary-operand-type
-=======
-
->>>>>>> 6dcae48b
+
 from functools import partial
 
 import numpy as np
