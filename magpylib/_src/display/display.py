""" Display function codes"""
import warnings
from contextlib import contextmanager
from importlib import import_module

<<<<<<< HEAD
from magpylib._src.defaults.defaults_utility import _DefaultValue
from magpylib._src.defaults.defaults_utility import get_defaults_dict
from magpylib._src.display.traces_generic import get_frames
=======
from matplotlib.axes import Axes as mplAxes

>>>>>>> 8e64cede
from magpylib._src.display.traces_generic import MagpyMarkers
from magpylib._src.display.traces_utility import process_show_input_objs
from magpylib._src.input_checks import check_dimensions
from magpylib._src.input_checks import check_excitations
from magpylib._src.input_checks import check_format_input_backend
from magpylib._src.input_checks import check_format_input_vector
from magpylib._src.input_checks import check_input_animation
from magpylib._src.input_checks import check_input_zoom
from magpylib._src.utility import test_path_format

disp_args = get_defaults_dict("display").keys()

<<<<<<< HEAD

class RegisterBackend:
    """Base class for display backends"""

    backends = {}

    def __init__(
        self,
        *,
        name,
        show_func_getter,
        supports_animation,
        supports_subplots,
        supports_colorgradient,
    ):
        self.name = name
        self.show_func_getter = show_func_getter
        self.supports = {
            "animation": supports_animation,
            "subplots": supports_subplots,
            "colorgradient": supports_colorgradient,
        }
        self._register_backend(name)

    def _register_backend(self, name):
        self.backends[name] = self

    @classmethod
    def show(
        cls,
        *objs,
        backend,
        zoom=0,
        title=None,
        max_rows=None,
        max_cols=None,
        subplot_specs=None,
        **kwargs,
    ):
        """Display function of the current backend"""
        self = cls.backends[backend]
        conditions = {
            "animation": {"animation": False},
            "subplots": {"row": None, "col": None},
        }
        for name, params in conditions.items():
            condition = not all(kwargs.get(k, v) == v for k, v in params.items())
            if condition and not self.supports[name]:
                supported = [k for k, v in self.backends.items() if v.supports[name]]
                warnings.warn(
                    f"The {backend} backend does not support {name}, "
                    f"you can use one of {supported} backends instead."
                    f"\nfalling back to: {params}"
                )
                kwargs.update(params)
        frame_kwargs = {
            k: v
            for k, v in kwargs.items()
            if any(k.startswith(arg) for arg in disp_args)
        }
        show_kwargs = {k: v for k, v in kwargs.items() if k not in frame_kwargs}
        data = get_frames(
            objs,
            supports_colorgradient=self.supports["colorgradient"],
            backend=backend,
            zoom=zoom,
            title=title,
            **frame_kwargs,
        )
        return self.show_func_getter()(
            data,
            zoom=zoom,
            max_rows=max_rows,
            max_cols=max_cols,
            subplot_specs=subplot_specs,
            **show_kwargs,
        )


def get_show_func(backend):
    """Return the bakcend show function"""
    # defer import to show call. Importerror should only fail if unavalaible backend is called
    return lambda: getattr(
        import_module(f"magpylib._src.display.backend_{backend}"), f"display_{backend}"
    )


RegisterBackend(
    name="matplotlib",
    show_func_getter=get_show_func("matplotlib"),
    supports_animation=True,
    supports_subplots=True,
    supports_colorgradient=False,
)


RegisterBackend(
    name="plotly",
    show_func_getter=get_show_func("plotly"),
    supports_animation=True,
    supports_subplots=True,
    supports_colorgradient=True,
)

RegisterBackend(
    name="pyvista",
    show_func_getter=get_show_func("pyvista"),
    supports_animation=True,
    supports_subplots=True,
    supports_colorgradient=True,
)


class DisplayContext:
    """Display context class"""

    def __init__(self, isrunning=False):
        self.isrunning = isrunning
        self.objects = ()
        self.objects_from_ctx = ()
        self.kwargs = {}
        self.canvas = None
        self.fig = None

    def reset(self, reset_fig=True):
        """Reset display context"""
        self.isrunning = False
        self.objects = ()
        self.objects_from_ctx = ()
        self.kwargs = {}
        if reset_fig:
            self.fig = None


ctx = DisplayContext()


ROW_COL_SPECIFIC_NAMES = ("row", "col", "output", "sumup", "pixel_agg")


def _show(
=======
def infer_backend(canvas):
    """Infers the plotting backend from canvas and environment"""
    # pylint: disable=import-outside-toplevel
    backend = "matplotlib"
    in_notebook = False
    plotly_available = False
    try:
        from magpylib._src.utility import is_notebook
        import plotly  # pylint: disable=unused-import

        plotly_available = True
        in_notebook = is_notebook()
        if in_notebook:
            backend = "plotly"
    except ImportError:  # pragma: no cover
        pass
    if isinstance(canvas, mplAxes):
        backend = "matplotlib"
    elif plotly_available and isinstance(
        canvas, (plotly.graph_objects.Figure, plotly.graph_objects.FigureWidget)
    ):
        backend = "plotly"
    else:
        try:
            import pyvista  # pylint: disable=unused-import

            if isinstance(canvas, pyvista.Plotter):
                backend = "pyvista"
        except ImportError:  # pragma: no cover
            pass
    return backend


def show(
>>>>>>> 8e64cede
    *objects,
    backend=None,
    animation=False,
    zoom=0,
    markers=None,
    **kwargs,
):
    """Display objects and paths graphically.

    See `show` function for docstring details.
    """

    # process input objs
    objects, obj_list_flat, max_rows, max_cols, subplot_specs = process_show_input_objs(
        objects, **{k: v for k, v in kwargs.items() if k in ROW_COL_SPECIFIC_NAMES}
    )
    kwargs = {k: v for k, v in kwargs.items() if k not in ROW_COL_SPECIFIC_NAMES}
    kwargs["max_rows"], kwargs["max_cols"] = max_rows, max_cols
    kwargs["subplot_specs"] = subplot_specs

    # test if all source dimensions and excitations have been initialized
    check_dimensions(obj_list_flat)
    check_excitations(obj_list_flat)

    # test if every individual obj_path is good
    test_path_format(obj_list_flat)

    # input checks
    backend = check_format_input_backend(backend)
    check_input_zoom(zoom)
    check_input_animation(animation)
    check_format_input_vector(
        markers,
        dims=(2,),
        shape_m1=3,
        sig_name="markers",
        sig_type="array_like of shape (n,3)",
        allow_None=True,
    )

    if markers:
        objects = list(objects) + [
            {
                "objects": [MagpyMarkers(*markers)],
                "row": 1,
                "col": 1,
                "output": "model3d",
            }
        ]

    return RegisterBackend.show(
        backend=backend,
        *objects,
        zoom=zoom,
        animation=animation,
        **kwargs,
    )


def show(
    *objects,
    # pylint: disable=unused-argument
    backend=_DefaultValue,
    canvas=_DefaultValue,
    animation=_DefaultValue,
    zoom=_DefaultValue,
    markers=_DefaultValue,
    return_fig=_DefaultValue,
    row=_DefaultValue,
    col=_DefaultValue,
    output=_DefaultValue,
    sumup=_DefaultValue,
    pixel_agg=_DefaultValue,
    style=_DefaultValue,
    **kwargs,
):
    """Display objects and paths graphically.

    Global graphic styles can be set with kwargs as style dictionary or using
    style underscore magic.

    Parameters
    ----------
    objects: Magpylib objects (sources, collections, sensors)
        Objects to be displayed.

    backend: string, default=`None`
        Define plotting backend. Must be one of `['auto', 'matplotlib', 'plotly', 'pyvista']`.
        If not set, parameter will default to `magpylib.defaults.display.backend` which is
        `'auto'` by installation default. With `'auto'`, the backend defaults to `'plotly'` if
        plotly is installed and the function is called in an `IPython` environment, otherwise
        defaults to `'matplotlib'` which comes installed with magpylib. If the `canvas` is set,
        the backend defaults to the one corresponding to the canvas object (see canvas parameter).

    canvas: matplotlib.pyplot `AxesSubplot` or plotly `Figure` object, default=`None`
        Display graphical output on a given canvas:
<<<<<<< HEAD

        - with matplotlib: `matplotlib.axes._subplots.AxesSubplot` with `projection=3d.
=======
        - with matplotlib: `matplotlib.axes.Axes` with `projection=3d.
>>>>>>> 8e64cede
        - with plotly: `plotly.graph_objects.Figure` or `plotly.graph_objects.FigureWidget`.
        - with pyvista: `pyvista.Plotter`.
        By default a new canvas is created and immediately displayed.

    animation: bool or float, default=`False`
        If `True` and at least one object has a path, the paths are rendered.
        If input is a positive float, the animation time is set to the given value.
        This feature is only available for the plotly backend.

    zoom: float, default=`0`
        Adjust plot zoom-level. When zoom=0 3D-figure boundaries are tight.

    markers: array_like, shape (n,3), default=`None`
        Display position markers in the global coordinate system.

    return_fig: bool, default=False
        If True, the function call returns the figure object.

        - with matplotlib: `matplotlib.figure.Figure`.
        - with plotly: `plotly.graph_objects.Figure` or `plotly.graph_objects.FigureWidget`.
        - with pyvista: `pyvista.Plotter`.

    row: int or None,
        If provided specifies the row in which the objects will be displayed.

    col: int or None,
        If provided specifies the column in which the objects will be displayed.

    output: tuple or string, default="model3d"
        Can be a string or a tuple of strings specifying the plot output type. By default
        `output='model3d'` displays the 3D representations of the objects. If output is a tuple of
        strings it must be a combination of 'B' or 'H' and 'x', 'y' and/or 'z'. When having multiple
        coordinates, the field value is the combined vector length (e.g. `('Bx', 'Hxy', 'Byz')`)
        'Bxy' is equivalent to sqrt(|Bx|^2 + |By|^2). A 2D line plot is then represented
        accordingly if the objects contain at least one source and one sensor.

    sumup: bool, default=True
        If True, sums the field values of the sources. Applies only if `output` is not `'model3d'`.

    pixel_agg: bool, default="mean"
        Reference to a compatible numpy aggregator function like `'min'` or `'mean'`,
        which is applied to observer output values, e.g. mean of all sensor pixel outputs.
        Applies only if `output` is not `'model3d'`.

    style: dict
        Object style inputs must be in dictionary form, e.g. `{'color':'red'}` or
        using style underscore magic, e.g. `style_color='red'`. Applies to all objects matching the
        given style properties.

    Returns
    -------
    `None` or figure object

    Examples
    --------

    Display multiple objects, object paths, markers in 3D using Matplotlib or Plotly:

    >>> import magpylib as magpy
    >>> src = magpy.magnet.Sphere(magnetization=(0,0,1), diameter=1)
    >>> src.move([(0.1*x,0,0) for x in range(50)])
    Sphere...
    >>> src.rotate_from_angax(angle=[*range(0,400,10)], axis='z', anchor=0, start=11)
    Sphere...
    >>> ts = [-.4,0,.4]
    >>> sens = magpy.Sensor(position=(0,0,2), pixel=[(x,y,0) for x in ts for y in ts])
    >>> magpy.show(src, sens) # doctest: +SKIP
    >>> magpy.show(src, sens, backend='plotly') # doctest: +SKIP
    >>> # graphic output

    Display output on your own canvas (here a Matplotlib 3d-axes):

    >>> import matplotlib.pyplot as plt
    >>> import magpylib as magpy
    >>> my_axis = plt.axes(projection='3d')
    >>> magnet = magpy.magnet.Cuboid(magnetization=(1,1,1), dimension=(1,2,3))
    >>> sens = magpy.Sensor(position=(0,0,3))
    >>> magpy.show(magnet, sens, canvas=my_axis, zoom=1)
    >>> plt.show() # doctest: +SKIP
    >>> # graphic output

    Use sophisticated figure styling options accessible from defaults, as individual object styles
    or as global style arguments in display.

    >>> import magpylib as magpy
    >>> src1 = magpy.magnet.Sphere((1,1,1), 1, [(0,0,0), (0,0,3)])
    >>> src2 = magpy.magnet.Sphere((1,1,1), 1, [(1,0,0), (1,0,3)], style_path_show=False)
    >>> magpy.defaults.display.style.magnet.magnetization.size = 2
    >>> src1.style.magnetization.size = 1
    >>> magpy.show(src1, src2, style_color='r') # doctest: +SKIP
    >>> # graphic output

    Use a context manager to jointly animate 3d and 2d subplots

    >>> import magpylib as magpy
    >>> import numpy as np
    >>> import plotly.graph_objects as go
    >>> path_len = 40
    >>> sensor = magpy.Sensor()
    >>> cyl1 = magpy.magnet.Cylinder(
    ...    magnetization=(100, 0, 0),
    ...    dimension=(1, 2),
    ...    position=(4, 0, 0),
    ...    style_label="Cylinder1",
    ... )
    >>> sensor.move(np.linspace((0, 0, -3), (0, 0, 3), path_len), start=0)
    Sensor(id=...)
    >>> cyl1.rotate_from_angax(angle=np.linspace(0, 300, path_len), start=0, axis="z", anchor=0)
    Cylinder(id=...)
    >>> cyl2 = cyl1.copy().move((0, 0, 5))
    >>> fig = go.Figure()
    >>> with magpy.show_context(cyl1, cyl2, sensor, canvas=fig, backend="plotly", animation=True):
    ...    magpy.show(col=1, output="model3d")
    ...    magpy.show(col=2, output="Bxy", sumup=True)
    ...    magpy.show(col=3, output="Bz", sumup=False)
    >>> fig.show() # doctest: +SKIP
    >>> # graphic output
    """
    kwargs.update(
        {
            k: v
            for k, v in locals().items()
            if v is not _DefaultValue and k not in ("objects", "kwargs")
        }
    )
<<<<<<< HEAD
    if ctx.isrunning:
        rco = {k: v for k, v in kwargs.items() if k in ROW_COL_SPECIFIC_NAMES}
        ctx.kwargs.update(
            {k: v for k, v in kwargs.items() if k not in ROW_COL_SPECIFIC_NAMES}
        )
        ctx_objects = tuple({**o, **rco} for o in ctx.objects_from_ctx)
        objects, *_ = process_show_input_objs(ctx_objects + objects, **rco)
        ctx.objects += tuple(objects)
        return None
    return _show(*objects, **kwargs)

=======
    if backend == "auto":
        backend = infer_backend(canvas)

    display_func = getattr(
        import_module(f"magpylib._src.display.backend_{backend}"), f"display_{backend}"
    )
>>>>>>> 8e64cede

@contextmanager
def show_context(
    *objects,
    # pylint: disable=unused-argument
    backend=_DefaultValue,
    canvas=_DefaultValue,
    animation=_DefaultValue,
    zoom=_DefaultValue,
    markers=_DefaultValue,
    return_fig=_DefaultValue,
    row=_DefaultValue,
    col=_DefaultValue,
    output=_DefaultValue,
    sumup=_DefaultValue,
    pixel_agg=_DefaultValue,
    style=_DefaultValue,
    **kwargs,
):
    """Context manager to temporarily set display settings in the `with` statement context.

    You need to invoke as ``show_context(pattern1=value1, pattern2=value2)``.

    See the `magpylib.show` docstrings for the parameter definitions.
    """
    # pylint: disable=protected-access
    kwargs.update(
        {
            k: v
            for k, v in locals().items()
            if v is not _DefaultValue and k not in ("objects", "kwargs")
        }
    )
    try:
        ctx.isrunning = True
        rco = {k: v for k, v in kwargs.items() if k in ROW_COL_SPECIFIC_NAMES}
        objects, *_ = process_show_input_objs(objects, **rco)
        ctx.objects_from_ctx += tuple(objects)
        ctx.kwargs.update(
            {k: v for k, v in kwargs.items() if k not in ROW_COL_SPECIFIC_NAMES}
        )
        yield ctx
        ctx.fig = _show(*ctx.objects, **ctx.kwargs)
    finally:
        ctx.reset(reset_fig=False)<|MERGE_RESOLUTION|>--- conflicted
+++ resolved
@@ -3,14 +3,11 @@
 from contextlib import contextmanager
 from importlib import import_module
 
-<<<<<<< HEAD
+from matplotlib.axes import Axes as mplAxes
+
 from magpylib._src.defaults.defaults_utility import _DefaultValue
 from magpylib._src.defaults.defaults_utility import get_defaults_dict
 from magpylib._src.display.traces_generic import get_frames
-=======
-from matplotlib.axes import Axes as mplAxes
-
->>>>>>> 8e64cede
 from magpylib._src.display.traces_generic import MagpyMarkers
 from magpylib._src.display.traces_utility import process_show_input_objs
 from magpylib._src.input_checks import check_dimensions
@@ -23,7 +20,6 @@
 
 disp_args = get_defaults_dict("display").keys()
 
-<<<<<<< HEAD
 
 class RegisterBackend:
     """Base class for display backends"""
@@ -104,7 +100,7 @@
 
 
 def get_show_func(backend):
-    """Return the bakcend show function"""
+    """Return the backend show function"""
     # defer import to show call. Importerror should only fail if unavalaible backend is called
     return lambda: getattr(
         import_module(f"magpylib._src.display.backend_{backend}"), f"display_{backend}"
@@ -164,8 +160,6 @@
 ROW_COL_SPECIFIC_NAMES = ("row", "col", "output", "sumup", "pixel_agg")
 
 
-def _show(
-=======
 def infer_backend(canvas):
     """Infers the plotting backend from canvas and environment"""
     # pylint: disable=import-outside-toplevel
@@ -199,8 +193,7 @@
     return backend
 
 
-def show(
->>>>>>> 8e64cede
+def _show(
     *objects,
     backend=None,
     animation=False,
@@ -250,6 +243,9 @@
                 "output": "model3d",
             }
         ]
+
+    if backend == "auto":
+        backend = infer_backend(kwargs.get("canvas", None))
 
     return RegisterBackend.show(
         backend=backend,
@@ -297,12 +293,7 @@
 
     canvas: matplotlib.pyplot `AxesSubplot` or plotly `Figure` object, default=`None`
         Display graphical output on a given canvas:
-<<<<<<< HEAD
-
-        - with matplotlib: `matplotlib.axes._subplots.AxesSubplot` with `projection=3d.
-=======
         - with matplotlib: `matplotlib.axes.Axes` with `projection=3d.
->>>>>>> 8e64cede
         - with plotly: `plotly.graph_objects.Figure` or `plotly.graph_objects.FigureWidget`.
         - with pyvista: `pyvista.Plotter`.
         By default a new canvas is created and immediately displayed.
@@ -428,7 +419,6 @@
             if v is not _DefaultValue and k not in ("objects", "kwargs")
         }
     )
-<<<<<<< HEAD
     if ctx.isrunning:
         rco = {k: v for k, v in kwargs.items() if k in ROW_COL_SPECIFIC_NAMES}
         ctx.kwargs.update(
@@ -440,14 +430,6 @@
         return None
     return _show(*objects, **kwargs)
 
-=======
-    if backend == "auto":
-        backend = infer_backend(canvas)
-
-    display_func = getattr(
-        import_module(f"magpylib._src.display.backend_{backend}"), f"display_{backend}"
-    )
->>>>>>> 8e64cede
 
 @contextmanager
 def show_context(
