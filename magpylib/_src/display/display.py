--- conflicted
+++ resolved
@@ -126,13 +126,8 @@
 
     if backend == "matplotlib":
         if animation is not False:
-<<<<<<< HEAD
-            msg = "The matplotlib backend does not support animation at the moment. "
-            msg += "Use plotly backend instead."
-=======
             msg = "The matplotlib backend does not support animation at the moment.\n"
             msg+= "Use `backend=plotly` instead."
->>>>>>> 9526af39
             warnings.warn(msg)
             # animation = False
         display_matplotlib(
