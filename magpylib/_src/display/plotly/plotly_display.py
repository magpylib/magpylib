--- conflicted
+++ resolved
@@ -571,16 +571,11 @@
         extra_model3d_traces = [
             t for t in extra_model3d_traces if t.backend == "plotly"
         ]
-<<<<<<< HEAD
-        for orient, pos in zip(*get_rot_pos_from_path(input_obj, style.path.show)):
-            if make_func is not None and style.model3d.showdefault:
-=======
         path_frames = style.path.frames
         if style.path.show is False and animation is False:
             path_frames = False
         for orient, pos in zip(*get_rot_pos_from_path(input_obj, path_frames)):
-            if style.model3d.show and make_func is not None:
->>>>>>> 489704dd
+            if style.model3d.showdefault and make_func is not None:
                 path_traces.append(
                     make_func(position=pos, orientation=orient, **kwargs)
                 )
@@ -975,10 +970,6 @@
     frames = []
     autosize = "return"
     for i, ind in enumerate(path_indices):
-<<<<<<< HEAD
-        kwargs["style_path_show"] = [ind]
-        frame = draw_frame(objs, color_sequence, zoom, autosize=autosize, **kwargs,)
-=======
         kwargs["style_path_frames"] = [ind]
         frame = draw_frame(
             objs,
@@ -987,7 +978,6 @@
             autosize=autosize,
             **kwargs,
         )
->>>>>>> 489704dd
         if i == 0:  # get the dipoles and sensors autosize from first frame
             traces_dicts, autosize = frame
         else:
