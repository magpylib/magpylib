--- conflicted
+++ resolved
@@ -86,12 +86,8 @@
         if "ls" in props:
             props["ls"] = LINE_STYLES.get(props["ls"], props["ls"])
         if "marker" in props:
-<<<<<<< HEAD
-            props["marker"] = SYMBOLS.get(props["marker"], "x")
+            props["marker"] = SYMBOLS.get(props["marker"], props["marker"])
         mode = trace.get("mode", None)
-=======
-            props["marker"] = SYMBOLS.get(props["marker"], props["marker"])
->>>>>>> c85a7afd
         if mode is not None:
             if "lines" not in mode:
                 props["ls"] = ""
