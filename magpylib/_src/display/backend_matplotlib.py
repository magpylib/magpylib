<<<<<<< HEAD
"""matplotlib backend"""
# pylint: disable=too-many-branches
# pylint: disable=too-many-statements
import matplotlib
=======
import os

>>>>>>> 8e64cede
import matplotlib.pyplot as plt
import numpy as np
from matplotlib.animation import FuncAnimation

from magpylib._src.display.traces_utility import place_and_orient_model3d
from magpylib._src.display.traces_utility import subdivide_mesh_by_facecolor

<<<<<<< HEAD
SYMBOLS_TO_MATPLOTLIB = {
    "circle": "o",
    "cross": "+",
    "diamond": "d",
    "square": "s",
    "x": "x",
}
=======
# pylint: disable=too-many-branches
# pylint: disable=import-outside-toplevel

if os.getenv("MAGPYLIB_MPL_SVG") == "true":  # pragma: no cover
    from matplotlib_inline.backend_inline import set_matplotlib_formats

    set_matplotlib_formats("svg")

SYMBOLS = {"circle": "o", "cross": "+", "diamond": "d", "square": "s", "x": "x"}
>>>>>>> 8e64cede

LINE_STYLES_TO_MATPLOTLIB = {
    "solid": "-",
    "dash": "--",
    "dashdot": "-.",
    "dot": (0, (1, 1)),
    "longdash": "loosely dotted",
    "longdashdot": "loosely dashdotted",
}


def generic_trace_to_matplotlib(trace, antialiased=True):
    """Transform a generic trace into a matplotlib trace"""
    traces_mpl = []
    leg_title = trace.get("legendgrouptitle_text", None)
    if trace["type"] == "mesh3d":
        subtraces = [trace]
        if trace.get("facecolor", None) is not None:
            subtraces = subdivide_mesh_by_facecolor(trace)
        for ind, subtrace in enumerate(subtraces):
            x, y, z = np.array([subtrace[k] for k in "xyz"], dtype=float)
            triangles = np.array([subtrace[k] for k in "ijk"]).T
<<<<<<< HEAD
            tr = {
                "constructor": "plot_trisurf",
                "args": (x, y, z),
                "kwargs": {
                    "triangles": triangles,
                    "alpha": subtrace.get("opacity", None),
                    "color": subtrace.get("color", None),
                },
            }
            if ind != 0:  # hide substrace legends except first
                tr["kwargs"]["label"] = "_no_legend_"
            traces_mpl.append(tr)
    elif "scatter" in trace["type"]:
=======
            kwargs = {
                "triangles": triangles,
                "alpha": subtrace.get("opacity", None),
                "color": subtrace.get("color", None),
                "linewidth": 0,
                "antialiased": antialiased,
            }
            traces_mpl.append(
                {"constructor": "plot_trisurf", "args": (x, y, z), "kwargs": kwargs}
            )
    elif trace["type"] == "scatter3d":
        x, y, z = np.array([trace[k] for k in "xyz"], dtype=float)
        mode = trace.get("mode", None)
>>>>>>> 8e64cede
        props = {
            k: trace.get(v[0], {}).get(v[1], trace.get("_".join(v), None))
            for k, v in {
                "ls": ("line", "dash"),
                "lw": ("line", "width"),
                "color": ("line", "color"),
                "marker": ("marker", "symbol"),
                "mfc": ("marker", "color"),
                "mec": ("marker", "color"),
                "ms": ("marker", "size"),
            }.items()
        }
        coords_str = "xyz"
        if trace["type"] == "scatter":
            coords_str = "xy"
        coords = np.array([trace[k] for k in coords_str], dtype=float)
        if isinstance(props["ms"], (list, tuple, np.ndarray)):
            uniq = np.unique(props["ms"])
            if uniq.shape[0] == 1:
                props["ms"] = props["ms"][0]
                props["label"] = None
            else:
                traces_mpl.append(
                    {
                        "constructor": "scatter",
                        "args": (*coords,),
                        "kwargs": {
                            "s": props["ms"],
                            "color": props["mec"],
                            "marker": SYMBOLS_TO_MATPLOTLIB.get(
                                props["marker"], props["marker"]
                            ),
                            "label": None,
                        },
                    }
                )
                props.pop("ms")
                props.pop("marker")
        if "ls" in props:
            props["ls"] = LINE_STYLES_TO_MATPLOTLIB.get(props["ls"], props["ls"])
        if "marker" in props:
            props["marker"] = SYMBOLS_TO_MATPLOTLIB.get(
                props["marker"], props["marker"]
            )
        mode = trace.get("mode", None)
        if mode is not None:
            if "lines" not in mode:
                props["ls"] = ""
            if "markers" not in mode:
                props["marker"] = None
            if "text" in mode and trace.get("text", False):
                for *coords_s, txt in zip(*coords, trace["text"]):
                    traces_mpl.append(
                        {
                            "constructor": "text",
                            "args": (*coords_s, txt),
                        }
                    )
        traces_mpl.append(
            {
                "constructor": "plot",
                "args": coords,
                "kwargs": {
                    **{k: v for k, v in props.items() if v is not None},
                    "alpha": trace.get("opacity", 1),
                },
            }
        )
    else:  # pragma: no cover
        raise ValueError(
            f"Trace type {trace['type']!r} cannot be transformed into matplotlib trace"
        )
    showlegend = trace.get("showlegend", True)
    for tr in traces_mpl:
        tr["row"] = trace.get("row", 1)
        tr["col"] = trace.get("col", 1)
        tr["kwargs"] = tr.get("kwargs", {})
        if tr["constructor"] != "text":
            if showlegend:
                if "label" not in tr["kwargs"]:
                    tr["kwargs"]["label"] = trace.get("name", "")
                    if leg_title is not None:
                        tr["kwargs"]["label"] += f" ({leg_title})"
            else:
                tr["kwargs"]["label"] = "_no_legend"
    return traces_mpl


def process_extra_trace(model):
    "process extra trace attached to some magpylib object"
    extr = model["model3d"]
    model_kwargs = {"color": model["kwargs"]["color"]}
    model_kwargs.update(extr.kwargs() if callable(extr.kwargs) else extr.kwargs)
    model_args = extr.args() if callable(extr.args) else extr.args
    trace3d = {
        "constructor": extr.constructor,
        "kwargs": model_kwargs,
        "args": model_args,
        "row": model["kwargs"]["row"],
        "col": model["kwargs"]["col"],
    }
    kwargs, args = place_and_orient_model3d(
        model_kwargs=model_kwargs,
        model_args=model_args,
        orientation=model["orientation"],
        position=model["position"],
        coordsargs=extr.coordsargs,
        scale=extr.scale,
        return_model_args=True,
    )
    trace3d["kwargs"].update(kwargs)
    trace3d["args"] = args
    return trace3d


def extract_axis_from_row_col(fig, row, col):
    "Return axis from row and col values"

    def geom(ax):
        return ax.get_subplotspec().get_topmost_subplotspec().get_geometry()

    # get nrows and ncols of fig for first axis
    rc = geom(fig.axes[0])[:2]
    # get the axis index based on row first
    default_ind = rc[0] * (row - 1) + col - 1
    # get last index of geometry, gives the actual index,
    # since axis can be added in a different order
    inds = [geom(ax)[-1] for ax in fig.axes]
    # retrieve first index that matches
    ind = inds.index(default_ind)
    ax = fig.axes[ind]
    return ax


def display_matplotlib(
    data,
    canvas=None,
    repeat=False,
    return_fig=False,
    return_animation=False,
<<<<<<< HEAD
    max_rows=None,
    max_cols=None,
    subplot_specs=None,
    dpi=80,
    figsize=None,
    legend_max_items=20,
    **kwargs,  # pylint: disable=unused-argument
=======
    dpi=80,
    figsize=(8, 8),
    antialiased=True,
    **kwargs,
>>>>>>> 8e64cede
):
    """Display objects and paths graphically using the matplotlib library."""
    frames = data["frames"]
    ranges = data["ranges"]

    for fr in frames:
        new_data = []
        for tr in fr["data"]:
            new_data.extend(generic_trace_to_matplotlib(tr, antialiased=antialiased))
        for model in fr["extra_backend_traces"]:
            new_data.append(process_extra_trace(model))
        fr["data"] = new_data

    show_canvas = False
    axes = {}
    if canvas is None:
        show_canvas = True
<<<<<<< HEAD
        if figsize is None:
            figsize = (8, 8)
            ratio = subplot_specs.shape[1] / subplot_specs.shape[0]
            if legend_max_items != 0:
                ratio *= 1.5  # extend horizontal ratio if legend is present
            figsize = (figsize[0] * ratio, figsize[1])
        fig = plt.figure(dpi=dpi, figsize=figsize)
    elif isinstance(canvas, matplotlib.axes.Axes):
        fig = canvas.get_figure()
        if max_rows is not None or max_cols is not None:
            raise ValueError(
                "Provided canvas is an instance of `matplotlib.axes.Axes` and does not support "
                "`rows` or `cols` attributes. Use an instance of `matplotlib.figure.Figure` "
                "instead"
            )
    elif isinstance(canvas, matplotlib.figure.Figure):
        fig = canvas
    else:
        raise ValueError(
            "The `canvas` parameter must be one of `[None, matplotlib.axes.Axes, "
            f"matplotlib.figure.Figure]`. Received type {type(canvas)!r} instead"
        )
    if max_rows is None and max_cols is None:
        if isinstance(canvas, matplotlib.axes.Axes):
            axes[(1, 1)] = canvas
        else:
            sp_typ = subplot_specs[0, 0]["type"]
            axes[(1, 1)] = fig.add_subplot(
                111, projection="3d" if sp_typ == "scene" else None
            )
=======
        fig = plt.figure(dpi=dpi, figsize=figsize)
        ax = fig.add_subplot(111, projection="3d")
        ax.set_box_aspect((1, 1, 1))
>>>>>>> 8e64cede
    else:
        max_rows = max_rows if max_rows is not None else 1
        max_cols = max_cols if max_cols is not None else 1
        count = 0
        for row in range(1, max_rows + 1):
            for col in range(1, max_cols + 1):
                count += 1
                row_col_num = (row, col)
                if canvas is None:
                    projection = (
                        "3d"
                        if subplot_specs[row - 1, col - 1]["type"] == "scene"
                        else None
                    )
                    axes[row_col_num] = fig.add_subplot(
                        max_rows, max_cols, count, projection=projection
                    )
                elif isinstance(canvas, matplotlib.figure.Figure):
                    axes[row_col_num] = extract_axis_from_row_col(fig, row, col)
                if axes[row_col_num].name == "3d":
                    axes[row_col_num].set_box_aspect((1, 1, 1))

    def draw_frame(frame_ind):
        count_with_labels = {}
        for tr in frames[frame_ind]["data"]:
            row_col_num = (tr["row"], tr["col"])
            ax = axes[row_col_num]
            constructor = tr["constructor"]
            args = tr.get("args", ())
            kwargs = tr.get("kwargs", {})
            if frame_ind==0 :
                if row_col_num not in count_with_labels:
                    count_with_labels[row_col_num] = 0
                label = kwargs.get("label", "_")
                if label and not label.startswith("_"):
                    count_with_labels[row_col_num] += 1
            trace = getattr(ax, constructor)(*args, **kwargs)
            if constructor == "plot_trisurf":
                # 'Poly3DCollection' object has no attribute '_edgecolors2d'
                for arg in ("face", "edge"):
                    color = getattr(trace, f"_{arg}color3d", None)
                    color = (  # for mpl version <3.3.3
                        getattr(trace, f"_{arg}colors3d", None)
                        if color is None
                        else color
                    )
                    setattr(trace, f"_{arg}colors2d", color)
        for row_col_num, ax in axes.items():
            count = count_with_labels.get(row_col_num, 0)
            if ax.name == "3d":
                ax.set(
                    **{f"{k}label": f"{k} [mm]" for k in "xyz"},
                    **{f"{k}lim": r for k, r in zip("xyz", ranges)},
                )
                ax.set_box_aspect(aspect=(1, 1, 1))
                if 0 < count <= legend_max_items:
                    ax.legend(
                        bbox_to_anchor=(1.04, 1),
                        loc="upper left",
                    )
            else:
                ax.legend(loc="best")

    def animate(ind):  # pragma: no cover
        for ax in axes.values():
            ax.clear()
        draw_frame(ind)
        return list(axes.values())

    anim = None
    if len(frames) == 1:
        draw_frame(0)
    else:
        anim = FuncAnimation(
            fig,
            animate,
            frames=range(len(frames)),
            interval=data["frame_duration"],
            blit=False,
            repeat=repeat,
        )
    plt.tight_layout()
    out = ()
    if return_fig:
        show_canvas = False
        out += (fig,)
    if return_animation and len(frames) != 1:
        show_canvas = False
        out += (anim,)
    if show_canvas:
        plt.show()

    if out:
        return out[0] if len(out) == 1 else out<|MERGE_RESOLUTION|>--- conflicted
+++ resolved
@@ -1,12 +1,10 @@
-<<<<<<< HEAD
 """matplotlib backend"""
 # pylint: disable=too-many-branches
 # pylint: disable=too-many-statements
+# pylint: disable=import-outside-toplevel
+import os
+
 import matplotlib
-=======
-import os
-
->>>>>>> 8e64cede
 import matplotlib.pyplot as plt
 import numpy as np
 from matplotlib.animation import FuncAnimation
@@ -14,7 +12,11 @@
 from magpylib._src.display.traces_utility import place_and_orient_model3d
 from magpylib._src.display.traces_utility import subdivide_mesh_by_facecolor
 
-<<<<<<< HEAD
+if os.getenv("MAGPYLIB_MPL_SVG") == "true":  # pragma: no cover
+    from matplotlib_inline.backend_inline import set_matplotlib_formats
+
+    set_matplotlib_formats("svg")
+
 SYMBOLS_TO_MATPLOTLIB = {
     "circle": "o",
     "cross": "+",
@@ -22,17 +24,6 @@
     "square": "s",
     "x": "x",
 }
-=======
-# pylint: disable=too-many-branches
-# pylint: disable=import-outside-toplevel
-
-if os.getenv("MAGPYLIB_MPL_SVG") == "true":  # pragma: no cover
-    from matplotlib_inline.backend_inline import set_matplotlib_formats
-
-    set_matplotlib_formats("svg")
-
-SYMBOLS = {"circle": "o", "cross": "+", "diamond": "d", "square": "s", "x": "x"}
->>>>>>> 8e64cede
 
 LINE_STYLES_TO_MATPLOTLIB = {
     "solid": "-",
@@ -55,7 +46,6 @@
         for ind, subtrace in enumerate(subtraces):
             x, y, z = np.array([subtrace[k] for k in "xyz"], dtype=float)
             triangles = np.array([subtrace[k] for k in "ijk"]).T
-<<<<<<< HEAD
             tr = {
                 "constructor": "plot_trisurf",
                 "args": (x, y, z),
@@ -63,27 +53,14 @@
                     "triangles": triangles,
                     "alpha": subtrace.get("opacity", None),
                     "color": subtrace.get("color", None),
+                    "linewidth": 0,
+                    "antialiased": antialiased,
                 },
             }
             if ind != 0:  # hide substrace legends except first
                 tr["kwargs"]["label"] = "_no_legend_"
             traces_mpl.append(tr)
     elif "scatter" in trace["type"]:
-=======
-            kwargs = {
-                "triangles": triangles,
-                "alpha": subtrace.get("opacity", None),
-                "color": subtrace.get("color", None),
-                "linewidth": 0,
-                "antialiased": antialiased,
-            }
-            traces_mpl.append(
-                {"constructor": "plot_trisurf", "args": (x, y, z), "kwargs": kwargs}
-            )
-    elif trace["type"] == "scatter3d":
-        x, y, z = np.array([trace[k] for k in "xyz"], dtype=float)
-        mode = trace.get("mode", None)
->>>>>>> 8e64cede
         props = {
             k: trace.get(v[0], {}).get(v[1], trace.get("_".join(v), None))
             for k, v in {
@@ -224,20 +201,14 @@
     repeat=False,
     return_fig=False,
     return_animation=False,
-<<<<<<< HEAD
     max_rows=None,
     max_cols=None,
     subplot_specs=None,
     dpi=80,
     figsize=None,
+    antialiased=True,
     legend_max_items=20,
     **kwargs,  # pylint: disable=unused-argument
-=======
-    dpi=80,
-    figsize=(8, 8),
-    antialiased=True,
-    **kwargs,
->>>>>>> 8e64cede
 ):
     """Display objects and paths graphically using the matplotlib library."""
     frames = data["frames"]
@@ -255,7 +226,6 @@
     axes = {}
     if canvas is None:
         show_canvas = True
-<<<<<<< HEAD
         if figsize is None:
             figsize = (8, 8)
             ratio = subplot_specs.shape[1] / subplot_specs.shape[0]
@@ -286,11 +256,6 @@
             axes[(1, 1)] = fig.add_subplot(
                 111, projection="3d" if sp_typ == "scene" else None
             )
-=======
-        fig = plt.figure(dpi=dpi, figsize=figsize)
-        ax = fig.add_subplot(111, projection="3d")
-        ax.set_box_aspect((1, 1, 1))
->>>>>>> 8e64cede
     else:
         max_rows = max_rows if max_rows is not None else 1
         max_cols = max_cols if max_cols is not None else 1
@@ -321,7 +286,7 @@
             constructor = tr["constructor"]
             args = tr.get("args", ())
             kwargs = tr.get("kwargs", {})
-            if frame_ind==0 :
+            if frame_ind == 0:
                 if row_col_num not in count_with_labels:
                     count_with_labels[row_col_num] = 0
                 label = kwargs.get("label", "_")
