--- conflicted
+++ resolved
@@ -537,21 +537,12 @@
     rots, _, inds = get_rot_pos_from_path(obj, style.path.frames)
 
     # vector length, color and magnetization
-<<<<<<< HEAD
-    if obj._object_type in ("Cuboid", "Cylinder"):
-        length = np.amax(obj.dimension)
-    elif obj._object_type == "CylinderSegment":
-        length = np.amax(obj.dimension[:3])  # d1,d2,h
+    if hasattr(obj, "diameter"):
+        length = obj.diameter  # Sphere
     elif hasattr(obj, "vertices"):
         length = np.amax(np.ptp(obj.vertices, axis=0))
-    else:
-        length = obj.diameter  # Sphere
-=======
-    if hasattr(obj, "diameter"):
-        length = obj.diameter  # Sphere
     else:  # Cuboid, Cylinder, CylinderSegment
         length = np.amax(obj.dimension[:3])
->>>>>>> 183eeacf
     length *= 1.8 * style.magnetization.size
     mag = obj.magnetization
     # collect all draw positions and directions
