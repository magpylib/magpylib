"""Generic trace drawing functionalities"""
# pylint: disable=C0302
# pylint: disable=too-many-branches
# pylint: disable=too-many-nested-blocks
# pylint: disable=cyclic-import
# pylint: disable=too-many-statements
import numbers
import warnings
from itertools import combinations
from itertools import cycle
from typing import Tuple

import numpy as np
from scipy.spatial import distance
from scipy.spatial.transform import Rotation as RotScipy

import magpylib as magpy
from magpylib import _src
from magpylib._src.defaults.defaults_classes import default_settings as Config
from magpylib._src.defaults.defaults_utility import linearize_dict
from magpylib._src.display.sensor_mesh import get_sensor_mesh
from magpylib._src.display.traces_base import make_Arrow as make_BaseArrow
from magpylib._src.display.traces_base import make_Cuboid as make_BaseCuboid
from magpylib._src.display.traces_base import (
    make_CylinderSegment as make_BaseCylinderSegment,
)
from magpylib._src.display.traces_base import make_Ellipsoid as make_BaseEllipsoid
from magpylib._src.display.traces_base import make_Prism as make_BasePrism
from magpylib._src.display.traces_base import make_Pyramid as make_BasePyramid
from magpylib._src.display.traces_base import make_Tetrahedron as make_BaseTetrahedron
from magpylib._src.display.traces_base import (
    make_TriangularMesh as make_BaseTriangularMesh,
)
from magpylib._src.display.traces_utility import draw_arrow_from_vertices
from magpylib._src.display.traces_utility import draw_arrowed_circle
from magpylib._src.display.traces_utility import draw_arrowed_line
from magpylib._src.display.traces_utility import get_flatten_objects_properties
from magpylib._src.display.traces_utility import get_rot_pos_from_path
from magpylib._src.display.traces_utility import get_scene_ranges
from magpylib._src.display.traces_utility import getColorscale
from magpylib._src.display.traces_utility import getIntensity
from magpylib._src.display.traces_utility import group_traces
from magpylib._src.display.traces_utility import merge_mesh3d
from magpylib._src.display.traces_utility import merge_traces
from magpylib._src.display.traces_utility import place_and_orient_model3d
from magpylib._src.display.traces_utility import slice_mesh_from_colorscale
from magpylib._src.display.traces_utility import triangles_area
from magpylib._src.input_checks import check_excitations
from magpylib._src.style import DefaultMarkers
from magpylib._src.style import get_style
from magpylib._src.utility import format_obj_input
from magpylib._src.utility import unit_prefix


class MagpyMarkers:
    """A class that stores markers 3D-coordinates."""

    def __init__(self, *markers):
        self.style = DefaultMarkers()
        self.markers = np.array(markers)

    def _draw_func(self, color=None, style=None, **kwargs):
        """Create the plotly mesh3d parameters for a Sensor object in a dictionary based on the
        provided arguments."""
        style = self.style if style is None else style
        x, y, z = self.markers.T
        marker_kwargs = {
            f"marker_{k}": v
            for k, v in style.marker.as_dict(flatten=True, separator="_").items()
        }
        marker_kwargs["marker_color"] = (
            style.marker.color if style.marker.color is not None else color
        )
        trace = {
            "type": "scatter3d",
            "x": x,
            "y": y,
            "z": z,
            "mode": "markers",
            **marker_kwargs,
            **kwargs,
        }
        default_name = "Marker" if len(x) == 1 else "Markers"
        default_suffix = "" if len(x) == 1 else f" ({len(x)} points)"
        update_trace_name(trace, default_name, default_suffix, style)
        return trace


def make_DefaultTrace(
    obj,
    color=None,
    style=None,
    **kwargs,
) -> dict:
    """
    Creates the plotly scatter3d parameters for an object with no specifically supported
    representation. The object will be represented by a scatter point and text above with object
    name.
    """
    style = obj.style if style is None else style
    trace = {
        "type": "scatter3d",
        "x": [0.0],
        "y": [0.0],
        "z": [0.0],
        "mode": "markers+text",
        "marker_size": 10,
        "marker_color": color,
        "marker_symbol": "diamond",
    }
    update_trace_name(trace, f"{type(obj).__name__}", "", style)
    trace["text"] = trace["name"]
    return {**trace, **kwargs}


def make_Line(
    obj,
    color=None,
    style=None,
    **kwargs,
) -> dict:
    """
    Creates the plotly scatter3d parameters for a Line current in a dictionary based on the
    provided arguments.
    """
    style = obj.style if style is None else style
    current = obj.current
    vertices = obj.vertices
    show_arrows = style.arrow.show
    arrow_size = style.arrow.size
    if show_arrows:
        vertices = draw_arrow_from_vertices(vertices, current, arrow_size)
    else:
        vertices = np.array(vertices).T
    x, y, z = vertices
    trace = {
        "type": "scatter3d",
        "x": x,
        "y": y,
        "z": z,
        "mode": "lines",
        "line_width": style.arrow.width,
        "line_color": color,
    }
    default_suffix = (
        f" ({unit_prefix(current)}A)"
        if current is not None
        else " (Current not initialized)"
    )
    update_trace_name(trace, "Line", default_suffix, style)
    return {**trace, **kwargs}


def make_Loop(
    obj,
    color=None,
    style=None,
    vertices=50,
    **kwargs,
):
    """
    Creates the plotly scatter3d parameters for a Loop current in a dictionary based on the
    provided arguments.
    """
    style = obj.style if style is None else style
    current = obj.current
    diameter = obj.diameter
    arrow_size = style.arrow.size if style.arrow.show else 0
    vertices = draw_arrowed_circle(current, diameter, arrow_size, vertices)
    x, y, z = vertices
    trace = {
        "type": "scatter3d",
        "x": x,
        "y": y,
        "z": z,
        "mode": "lines",
        "line_width": style.arrow.width,
        "line_color": color,
    }
    default_suffix = (
        f" ({unit_prefix(current)}A)"
        if current is not None
        else " (Current not initialized)"
    )
    update_trace_name(trace, "Loop", default_suffix, style)
    return {**trace, **kwargs}


def make_Dipole(
    obj,
    color=None,
    style=None,
    autosize=None,
    **kwargs,
) -> dict:
    """
    Create the plotly mesh3d parameters for a dipole in a dictionary based on the
    provided arguments.
    """
    style = obj.style if style is None else style
    moment = obj.moment
    moment_mag = np.linalg.norm(moment)
    size = style.size
    if autosize is not None:
        size *= autosize
    trace = make_BaseArrow(
        "plotly-dict",
        base=10,
        diameter=0.3 * size,
        height=size,
        pivot=style.pivot,
        color=color,
    )
    default_suffix = f" (moment={unit_prefix(moment_mag)}mT mm³)"
    update_trace_name(trace, "Dipole", default_suffix, style)
    nvec = np.array(moment) / moment_mag
    zaxis = np.array([0, 0, 1])
    cross = np.cross(nvec, zaxis)
    n = np.linalg.norm(cross)
    if n == 0:
        n = 1
        cross = np.array([-np.sign(nvec[-1]), 0, 0])
    dot = np.dot(nvec, zaxis)
    t = np.arccos(dot)
    vec = -t * cross / n
    mag_orient = RotScipy.from_rotvec(vec)
    trace = place_and_orient_model3d(trace, orientation=mag_orient, **kwargs)
    return {**trace, **kwargs}


def make_mesh_lines(
    obj,
    pos_orient_inds,
    mode,
    label=None,
    style=None,
    color=None,  # pylint: disable=unused-argument
    **kwargs,
):
    """Draw open or self-intersecting mesh lines and vertices"""
    # pylint: disable=protected-access
    style = obj.style if style is None else style
    mesh = getattr(style.mesh, mode)
    marker, line = mesh.marker, mesh.line
    tr, vert = obj.faces, obj.vertices
    if mode == "disconnected":
        subsets = obj.get_faces_subsets()
        lines = get_closest_vertices(subsets, vert)
    else:
        edges = np.concatenate([tr[:, 0:2], tr[:, 1:3], tr[:, ::2]], axis=0)
        # make sure unique pairs are found regardless of order
        edges = np.sort(edges, axis=1)
        edges_uniq, edges_counts = np.unique(edges, axis=0, return_counts=True)
        if mode == "open":
            lines = vert[edges_uniq[edges_counts != 2]]
        else:
            lines = vert[edges_uniq]

    out = {}
    if lines.size != 0:
        label = f"{obj}" if label is None else label
        lines = np.insert(lines, 2, None, axis=1).reshape(-1, 3)
        traces = []
        for ind in pos_orient_inds:
            x, y, z = (obj._orientation[ind].apply(lines) + obj._position[ind]).T
            trace = {
                "type": "scatter3d",
                "x": x,
                "y": y,
                "z": z,
                "marker_color": marker.color,
                "marker_size": marker.size,
                "marker_symbol": marker.symbol,
                "line_color": line.color,
                "line_width": line.width,
                "line_dash": line.style,
                "legendgroup": f"{obj}{mode}edges",
                "name": f"{label} - {mode}-edges",
            }
            traces.append(trace)
        out = {**merge_traces(*traces), **kwargs}
    return out


def get_closest_vertices(faces_subsets, vertices):
    """Get closest pairs of points between disconnected subsets of faces indices"""
    nparts = len(faces_subsets)
    inds_subsets = [np.unique(v) for v in faces_subsets]
    closest_verts_list = []
    if nparts > 1:
        connected = [np.min(inds_subsets[0])]
        while len(connected) < nparts:
            prev_min = float("inf")
            for i in connected:
                for j in range(nparts):
                    if j not in connected:
                        tr1, tr2 = inds_subsets[i], inds_subsets[j]
                        c1, c2 = vertices[tr1], vertices[tr2]
                        dist = distance.cdist(c1, c2)
                        i1, i2 = divmod(dist.argmin(), dist.shape[1])
                        min_dist = dist[i1, i2]
                        if min_dist < prev_min:
                            prev_min = min_dist
                            closest_verts = [c1[i1], c2[i2]]
                            connected_ind = j
            connected.append(connected_ind)
            closest_verts_list.append(closest_verts)
    return np.array(closest_verts_list)


def make_triangle_orientations(
    obj,
    pos_orient_inds,
    style=None,
    color=None,
    size=0.5,
    offset=0.1,
    symbol="cone",
    **kwargs,
) -> dict:
    """
    Create the plotly mesh3d parameters for a triangle orientation cone or arrow3d in a dictionary
    based on the provided arguments.
    """
    # pylint: disable=protected-access
    style = obj.style if style is None else style
    color = color if style.orientation.color is None else style.orientation.color
    size = size if style.orientation.size is None else style.orientation.size
    offset = offset if style.orientation.offset is None else style.orientation.offset
    symbol = symbol if style.orientation.symbol is None else style.orientation.symbol
    vertices = obj.mesh if hasattr(obj, "mesh") else [obj.vertices]
    traces = []
    for vert in vertices:
        vec = np.cross(vert[1] - vert[0], vert[2] - vert[1])
        nvec = vec / np.linalg.norm(vec)
        # arrow length proportional to square root of triangle
        length = np.sqrt(triangles_area(np.expand_dims(vert, axis=0))[0]) * 0.2
        zaxis = np.array([0, 0, 1])
        cross = np.cross(nvec, zaxis)
        n = np.linalg.norm(cross)
        if n == 0:
            n = 1
            cross = np.array([-np.sign(nvec[-1]), 0, 0])
        dot = np.dot(nvec, zaxis)
        t = np.arccos(dot)
        vec = -t * cross / n
        orient = RotScipy.from_rotvec(vec)
        make_fn = make_BasePyramid if symbol == "cone" else make_BaseArrow
        vmean = np.mean(vert, axis=0)
        vmean -= (1 - offset) * length * nvec * size
        for ind in pos_orient_inds:
            tr = make_fn(
                "plotly-dict",
                base=10,
                diameter=0.5 * size * length,
                height=size * length,
                pivot="tail",
                color=color,
                position=obj._orientation[ind].apply(vmean) + obj._position[ind],
                orientation=obj._orientation[ind] * orient,
                **kwargs,
            )
            traces.append(tr)
    trace = merge_mesh3d(*traces)
    return trace


def make_Cuboid(
    obj,
    color=None,
    style=None,
    **kwargs,
) -> dict:
    """
    Create the plotly mesh3d parameters for a Cuboid Magnet in a dictionary based on the
    provided arguments.
    """
    style = obj.style if style is None else style
    dimension = obj.dimension
    d = [unit_prefix(d / 1000) for d in dimension]
    trace = make_BaseCuboid("plotly-dict", dimension=dimension, color=color)
    default_suffix = f" ({d[0]}m|{d[1]}m|{d[2]}m)"
    update_trace_name(trace, "Cuboid", default_suffix, style)
    return {**trace, **kwargs}


def make_Cylinder(
    obj,
    color=None,
    style=None,
    base=50,
    **kwargs,
) -> dict:
    """
    Create the plotly mesh3d parameters for a Cylinder Magnet in a dictionary based on the
    provided arguments.
    """
    style = obj.style if style is None else style
    diameter, height = obj.dimension
    d = [unit_prefix(d / 1000) for d in (diameter, height)]
    trace = make_BasePrism(
        "plotly-dict", base=base, diameter=diameter, height=height, color=color
    )
    default_suffix = f" (D={d[0]}m, H={d[1]}m)"
    update_trace_name(trace, "Cylinder", default_suffix, style)
    return {**trace, **kwargs}


def make_CylinderSegment(
    obj,
    color=None,
    style=None,
    vertices=25,
    **kwargs,
):
    """
    Create the plotly mesh3d parameters for a Cylinder Segment Magnet in a dictionary based on the
    provided arguments.
    """
    style = obj.style if style is None else style
    dimension = obj.dimension
    d = [unit_prefix(d / (1000 if i < 3 else 1)) for i, d in enumerate(dimension)]
    trace = make_BaseCylinderSegment(
        "plotly-dict", dimension=dimension, vert=vertices, color=color
    )
    default_suffix = f" (r={d[0]}m|{d[1]}m, h={d[2]}m, φ={d[3]}°|{d[4]}°)"
    update_trace_name(trace, "CylinderSegment", default_suffix, style)
    return {**trace, **kwargs}


def make_Sphere(
    obj,
    color=None,
    style=None,
    vertices=15,
    **kwargs,
) -> dict:
    """
    Create the plotly mesh3d parameters for a Sphere Magnet in a dictionary based on the
    provided arguments.
    """
    style = obj.style if style is None else style
    diameter = obj.diameter
    vertices = min(max(vertices, 3), 20)
    trace = make_BaseEllipsoid(
        "plotly-dict", vert=vertices, dimension=[diameter] * 3, color=color
    )
    default_suffix = f" (D={unit_prefix(diameter / 1000)}m)"
    update_trace_name(trace, "Sphere", default_suffix, style)
    return {**trace, **kwargs}


def make_Tetrahedron(
    obj,
    color=None,
    style=None,
    **kwargs,
) -> dict:
    """
    Create the plotly mesh3d parameters for a Tetrahedron Magnet in a dictionary based on the
    provided arguments.
    """
    style = obj.style if style is None else style
    trace = make_BaseTetrahedron("plotly-dict", vertices=obj.vertices, color=color)
    update_trace_name(trace, "Tetrahedron", "", style)
    return {**trace, **kwargs}


def make_Triangle(
    obj,
    color=None,
    style=None,
    **kwargs,
) -> dict:
    """
    Creates the plotly mesh3d parameters for a Trianglular facet in a dictionary based on the
    provided arguments.
    """
    vert = obj.vertices
    vec = np.cross(vert[1] - vert[0], vert[2] - vert[1])
    faces = np.array([[0, 1, 2]])
    # if magnetization is normal to the triangle, add a second triangle slightly above to enable
    # proper color gradient visualization. Otherwise only the middle color is shown.
    if np.all(np.cross(obj.magnetization, vec) == 0):
        epsilon = 1e-3 * vec
        vert = np.concatenate([vert - epsilon, vert + epsilon])
        side_faces = [
            [0, 1, 3],
            [1, 2, 4],
            [2, 0, 5],
            [1, 4, 3],
            [2, 5, 4],
            [0, 3, 5],
        ]
        faces = np.concatenate([faces, [[3, 4, 5]], side_faces])

    style = obj.style if style is None else style
    trace = make_BaseTriangularMesh(
        "plotly-dict", vertices=vert, faces=faces, color=color
    )
    update_trace_name(trace, obj.__class__.__name__, "", style)
    return {**trace, **kwargs}


def make_TriangularMesh(
    obj,
    position=(0.0, 0.0, 0.0),
    orientation=None,
    color=None,
    style=None,
    **kwargs,
) -> dict:
    """
    Creates the plotly mesh3d parameters for a Trianglular facet mesh in a dictionary based on the
    provided arguments.
    """
    style = obj.style if style is None else style
    trace = make_BaseTriangularMesh(
        "plotly-dict", vertices=obj.vertices, faces=obj.faces, color=color
    )
    ntri = len(obj.faces)
    default_suffix = f" ({ntri} face{'s'[:ntri^1]})"
    update_trace_name(trace, obj.__class__.__name__, default_suffix, style)
    update_magnet_mesh(
        trace, mag_style=style.magnetization, magnetization=obj.magnetization
    )
    # make edges sharper in plotly
    trace.update(flatshading=True, lighting_facenormalsepsilon=0, lighting_ambient=0.7)
    return place_and_orient_model3d(
        trace, orientation=orientation, position=position, **kwargs
    )


def make_Pixels(positions, size=1) -> dict:
    """
    Create the plotly mesh3d parameters for Sensor pixels based on pixel positions and chosen size
    For now, only "cube" shape is provided.
    """
    pixels = [
        make_BaseCuboid("plotly-dict", position=p, dimension=[size] * 3)
        for p in positions
    ]
    return merge_mesh3d(*pixels)


def make_Sensor(
    obj,
    color=None,
    style=None,
    autosize=None,
    **kwargs,
):
    """
    Create the plotly mesh3d parameters for a Sensor object in a dictionary based on the
    provided arguments.

    size_pixels: float, default=1
        A positive number. Adjusts automatic display size of sensor pixels. When set to 0,
        pixels will be hidden, when greater than 0, pixels will occupy half the ratio of the minimum
        distance between any pixel of the same sensor, equal to `size_pixel`.
    """
    style = obj.style if style is None else style
    dimension = getattr(obj, "dimension", style.size)
    pixel = obj.pixel
    pixel = np.unique(np.array(pixel).reshape((-1, 3)), axis=0)
    style_arrows = style.arrows.as_dict(flatten=True, separator="_")
    sensor = get_sensor_mesh(**style_arrows, center_color=color)
    vertices = np.array([sensor[k] for k in "xyz"]).T
    if color is not None:
        sensor["facecolor"][sensor["facecolor"] == "rgb(238,238,238)"] = color
    dim = np.array(
        [dimension] * 3 if isinstance(dimension, (float, int)) else dimension[:3],
        dtype=float,
    )
    no_pix = pixel.shape[0] == 1 and (pixel == 0).all()
    one_pix = pixel.shape[0] == 1 and not (pixel == 0).all()
    if autosize is not None:
        dim *= autosize
    if no_pix:
        dim_ext = dim
    else:
        if one_pix:
            pixel = np.concatenate([[[0, 0, 0]], pixel])
        hull_dim = pixel.max(axis=0) - pixel.min(axis=0)
        dim_ext = max(np.mean(dim), np.min(hull_dim))
    cube_mask = (vertices < 1).all(axis=1)
    vertices[cube_mask] = 0 * vertices[cube_mask]
    vertices[~cube_mask] = dim_ext * vertices[~cube_mask]
    vertices /= 2  # sensor_mesh vertices are of length 2
    x, y, z = vertices.T
    sensor.update(x=x, y=y, z=z)
    meshes_to_merge = [sensor]
    if not no_pix:
        pixel_color = style.pixel.color
        pixel_size = style.pixel.size
        combs = np.array(list(combinations(pixel, 2)))
        vecs = np.diff(combs, axis=1)
        dists = np.linalg.norm(vecs, axis=2)
        min_dist = np.min(dists)
        pixel_dim = dim_ext / 5 if min_dist == 0 else min_dist / 2
        if pixel_size > 0:
            pixel_dim *= pixel_size
            poss = pixel[1:] if one_pix else pixel
            pixels_mesh = make_Pixels(positions=poss, size=pixel_dim)
            pixels_mesh["facecolor"] = np.repeat(pixel_color, len(pixels_mesh["i"]))
            meshes_to_merge.append(pixels_mesh)
        hull_pos = 0.5 * (pixel.max(axis=0) + pixel.min(axis=0))
        hull_dim[hull_dim == 0] = pixel_dim / 2
        hull_mesh = make_BaseCuboid(
            "plotly-dict", position=hull_pos, dimension=hull_dim
        )
        hull_mesh["facecolor"] = np.repeat(color, len(hull_mesh["i"]))
        meshes_to_merge.append(hull_mesh)
    trace = merge_mesh3d(*meshes_to_merge)
    default_suffix = (
        f" ({'x'.join(str(p) for p in obj.pixel.shape[:-1])} pixels)"
        if obj.pixel.ndim != 1
        else f" ({pixel[1:].shape[0]} pixel)"
        if one_pix
        else ""
    )
    update_trace_name(trace, "Sensor", default_suffix, style)
    return {**trace, **kwargs}


def update_magnet_mesh(
    mesh_dict, mag_style=None, magnetization=None, color_slicing=False
):
    """
    Updates an existing plotly mesh3d dictionary of an object which has a magnetic vector. The
    object gets colorized, positioned and oriented based on provided arguments.
    Slicing allows for matplotlib to show colorgradients approximations by slicing the mesh into
    the colorscales colors, remesh it and merge with assigning facecolor for each part.
    """
    mag_color = mag_style.color
    if magnetization is not None and mag_style.show:
        vertices = np.array([mesh_dict[k] for k in "xyz"]).T
        color_middle = mag_color.middle
        if mag_color.mode == "tricycle":
            color_middle = mesh_dict["color"]
        elif mag_color.mode == "bicolor":
            color_middle = False
        ct = mag_color.transition
        cs = getColorscale(
            color_transition=0 if color_slicing else ct,
            color_north=mag_color.north,
            color_middle=color_middle,
            color_south=mag_color.south,
        )
        if color_slicing:
            tr = slice_mesh_from_colorscale(mesh_dict, magnetization, cs)
            mesh_dict.update(tr)
        else:
            mesh_dict["colorscale"] = cs
            mesh_dict["intensity"] = getIntensity(
                vertices=vertices,
                axis=magnetization,
            )
        mesh_dict["showscale"] = False
        mesh_dict.pop("color_slicing", None)
    return mesh_dict


def update_trace_name(trace, default_name, default_suffix, style):
    """provides legend entry based on name and suffix"""
    name = default_name if style.label is None else style.label
    if style.description.show and style.description.text is None:
        name_suffix = default_suffix
    elif not style.description.show:
        name_suffix = ""
    else:
        name_suffix = f" ({style.description.text})"
    trace.update(name=f"{name}{name_suffix}")
    return trace


def make_mag_arrows(obj, pos_orient_inds, style, legendgroup, kwargs):
    """draw direction of magnetization of faced magnets

    Parameters
    ----------
    - obj: object with magnetization vector to be drawn
    - colors: colors of faced_objects
    - show_path(bool or int): draw on every position where object is displayed
    """
    # pylint: disable=protected-access

    # vector length, color and magnetization
    if hasattr(obj, "diameter"):
        length = obj.diameter  # Sphere
    elif isinstance(obj, magpy.misc.Triangle):
        length = np.amax(obj.vertices) - np.amin(obj.vertices)
    elif hasattr(obj, "mesh"):
        length = np.amax(np.ptp(obj.mesh.reshape(-1, 3), axis=0))
    elif hasattr(obj, "vertices"):
        length = np.amax(np.ptp(obj.vertices, axis=0))
    else:  # Cuboid, Cylinder, CylinderSegment
        length = np.amax(obj.dimension[:3])
    length *= 1.8 * style.magnetization.size
    mag = obj.magnetization
    # collect all draw positions and directions
    points = []
    for ind in pos_orient_inds:
        pos = getattr(obj, "_barycenter", obj._position)[ind]
        direc = mag / (np.linalg.norm(mag) + 1e-6) * length
        vec = obj._orientation[ind].apply(direc)
        pts = draw_arrowed_line(vec, pos, sign=1, arrow_pos=1, pivot="tail")
        points.append(pts)
    # insert empty point to avoid connecting line between arrows
    points = np.array(points)
    points = np.insert(points, points.shape[-1], np.nan, axis=2)
    # remove last nan after insert with [:-1]
    x, y, z = np.concatenate(points.swapaxes(1, 2))[:-1].T
    trace = {
        "type": "scatter3d",
        "mode": "lines",
        "line_color": kwargs["color"],
        "opacity": kwargs["opacity"],
        "x": x,
        "y": y,
        "z": z,
        "legendgroup": legendgroup,
        "showlegend": False,
    }
    return trace


def make_path(input_obj, style, legendgroup, kwargs):
    """draw obj path based on path style properties"""
    x, y, z = np.array(input_obj.position).T
    txt_kwargs = (
        {"mode": "markers+text+lines", "text": list(range(len(x)))}
        if style.path.numbering
        else {"mode": "markers+lines"}
    )
    marker = style.path.marker.as_dict()
    marker["symbol"] = marker["symbol"]
    marker["color"] = kwargs["color"] if marker["color"] is None else marker["color"]
    line = style.path.line.as_dict()
    line["dash"] = line["style"]
    line["color"] = kwargs["color"] if line["color"] is None else line["color"]
    line = {k: v for k, v in line.items() if k != "style"}
    scatter_path = {
        "type": "scatter3d",
        "x": x,
        "y": y,
        "z": z,
        "name": f"Path: {input_obj}",
        "showlegend": False,
        "legendgroup": legendgroup,
        **{f"marker_{k}": v for k, v in marker.items()},
        **{f"line_{k}": v for k, v in line.items()},
        **txt_kwargs,
        "opacity": kwargs["opacity"],
    }
    return scatter_path


def get_generic_traces(
    input_obj,
    color=None,
    autosize=None,
    legendgroup=None,
    showlegend=None,
    legendtext=None,
    mag_color_grad_apt=True,
    extra_backend=False,
    **kwargs,
) -> list:
    """
    This is a helper function providing the plotly traces for any object of the magpylib library. If
    the object is not supported, the trace representation will fall back to a single scatter point
    with the object name marked above it.

    - If the object has a path (multiple positions), the function will return both the object trace
    and the corresponding path trace. The legend entry of the path trace will be hidden but both
    traces will share the same `legendgroup` so that a legend entry click will hide/show both traces
    at once. From the user's perspective, the traces will be merged.

    - The argument caught by the kwargs dictionary must all be arguments supported both by
    `scatter3d` and `mesh3d` plotly objects, otherwise an error will be raised.
    """

    # pylint: disable=too-many-branches
    # pylint: disable=too-many-statements
    # pylint: disable=too-many-nested-blocks
    # pylint: disable=protected-access
    # pylint: disable=import-outside-toplevel

    from magpylib._src.obj_classes.class_misc_Triangle import Triangle
    from magpylib._src.obj_classes.class_magnet_TriangularMesh import TriangularMesh

    # parse kwargs into style and non style args
    style = get_style(input_obj, Config, **kwargs)
    kwargs = {k: v for k, v in kwargs.items() if not k.startswith("style")}
    kwargs["style"] = style
    style_color = getattr(style, "color", None)
    kwargs["color"] = style_color if style_color is not None else color
    kwargs["opacity"] = style.opacity
    legendgroup = f"{input_obj}" if legendgroup is None else legendgroup

    is_mag_arrows = False
    is_mag = hasattr(input_obj, "magnetization")
    if is_mag and style.magnetization.show:
        mag = style.magnetization
        if mag.mode == "auto":
            mag.mode = "color" if mag_color_grad_apt else "arrow"
        is_mag_arrows = "arrow" in mag.mode
        mag.show = "color" in mag.mode

    # check excitations validity
    for param in ("magnetization", "arrow"):
        if getattr(getattr(style, param, None), "show", False):
            check_excitations([input_obj])

    label = getattr(getattr(input_obj, "style", None), "label", None)
    label = label if label is not None else str(type(input_obj).__name__)

    make_func = input_obj._draw_func
    make_func_kwargs = kwargs.copy()
    if getattr(input_obj, "_autosize", False):
        make_func_kwargs["autosize"] = autosize

    traces = []
    path_traces = []
    path_traces_extra_generic = {}
    path_traces_extra_specific_backend = []
    has_path = hasattr(input_obj, "position") and hasattr(input_obj, "orientation")
    if not has_path:
        traces = [make_func(**make_func_kwargs)]
        out = (traces,)
        if extra_backend is not False:
            out += (path_traces_extra_specific_backend,)
        return out[0] if len(out) == 1 else out

    extra_model3d_traces = style.model3d.data if style.model3d.data is not None else []
    orientations, positions, pos_orient_inds = get_rot_pos_from_path(
        input_obj, style.path.frames
    )
    obj_is_disconnected = False
    if isinstance(input_obj, TriangularMesh):
        for mode in ("open", "disconnected"):
            show_mesh = getattr(style.mesh, mode).show
            if mode == "open" and show_mesh:
                if input_obj.status_open is None:
                    warnings.warn(
                        f"Unchecked open mesh status in {input_obj!r} detected, before attempting "
                        "to show potential open edges, which may take a while to compute "
                        "when the mesh has many faces, now applying operation..."
                    )
                    input_obj.check_open()
            elif mode == "disconnected" and show_mesh:
                if input_obj.status_disconnected is None:
                    warnings.warn(
                        f"Unchecked disconnected mesh status in {input_obj!r} detected, before "
                        "attempting to show possible disconnected parts, which may take a while "
                        "to compute when the mesh has many faces, now applying operation..."
                    )
                obj_is_disconnected = input_obj.check_disconnected()
    disconnected_traces = []
    for pos_orient_enum, (orient, pos) in enumerate(zip(orientations, positions)):
        if style.model3d.showdefault and make_func is not None:
<<<<<<< HEAD
            p_tr = make_func(**make_func_kwargs)
            if is_mag:
                p_tr = update_magnet_mesh(
                    p_tr,
                    mag_style=style.magnetization,
                    magnetization=input_obj.magnetization,
                    color_slicing=not mag_color_grad_apt,
                )
            p_tr = place_and_orient_model3d(p_tr, orientation=orient, position=pos)
            path_traces.append(p_tr)
=======
            if obj_is_disconnected:
                tria_orig = input_obj._faces
                mag_show = style.magnetization.show
                for tri, dis_color in zip(
                    input_obj.get_faces_subsets(),
                    cycle(style.mesh.disconnected.colorsequence),
                ):
                    # temporary mutate faces from subset
                    input_obj._faces = tri
                    style.magnetization.show = False
                    disconnected_traces.append(
                        make_func(
                            position=pos,
                            orientation=orient,
                            **{**make_func_kwargs, "color": dis_color},
                        )
                    )
                input_obj._faces = tria_orig
                style.magnetization.show = mag_show
            else:
                path_traces.append(
                    make_func(position=pos, orientation=orient, **make_func_kwargs)
                )
>>>>>>> 0e930678
        for extr in extra_model3d_traces:
            if extr.show:
                extr.update(extr.updatefunc())
                if extr.backend == "generic":
                    trace3d = {"opacity": kwargs["opacity"]}
                    ttype = extr.constructor.lower()
                    obj_extr_trace = (
                        extr.kwargs() if callable(extr.kwargs) else extr.kwargs
                    )
                    obj_extr_trace = {"type": ttype, **obj_extr_trace}
                    if ttype == "scatter3d":
                        for k in ("marker", "line"):
                            trace3d[f"{k}_color"] = trace3d.get(
                                f"{k}_color", kwargs["color"]
                            )
                    elif ttype == "mesh3d":
                        trace3d["showscale"] = trace3d.get("showscale", False)
                        if "facecolor" in obj_extr_trace:
                            ttype = "mesh3d_facecolor"
                        trace3d["color"] = trace3d.get("color", kwargs["color"])
                    else:  # pragma: no cover
                        raise ValueError(
                            f"{ttype} is not supported, only 'scatter3d' and 'mesh3d' are"
                        )
                    trace3d.update(
                        linearize_dict(
                            place_and_orient_model3d(
                                model_kwargs=obj_extr_trace,
                                orientation=orient,
                                position=pos,
                                scale=extr.scale,
                            ),
                            separator="_",
                        )
                    )
                    if ttype not in path_traces_extra_generic:
                        path_traces_extra_generic[ttype] = []
                    path_traces_extra_generic[ttype].append(trace3d)
                elif extr.backend == extra_backend:
                    showleg = (
                        showlegend
                        and pos_orient_enum == 0
                        and not style.model3d.showdefault
                    )
                    showleg = True if showleg is None else showleg
                    trace3d = {
                        "model3d": extr,
                        "position": pos,
                        "orientation": orient,
                        "kwargs": {
                            "opacity": kwargs["opacity"],
                            "color": kwargs["color"],
                            "legendgroup": legendgroup,
                            "name": label,
                            "showlegend": showleg,
                        },
                    }
                    path_traces_extra_specific_backend.append(trace3d)
    trace = merge_traces(*path_traces)
    for ind, traces_extra in enumerate(path_traces_extra_generic.values()):
        extra_model3d_trace = merge_traces(*traces_extra)
        extra_model3d_trace.update(
            {
                "legendgroup": legendgroup,
                "showlegend": showlegend and ind == 0 and not trace,
                "name": label,
            }
        )
        traces.append(extra_model3d_trace)

    if trace:
        trace.update(
            {
                "legendgroup": legendgroup,
                "showlegend": True if showlegend is None else showlegend,
            }
        )
        if legendtext is not None:
            trace["name"] = legendtext
        traces.append(trace)

    if disconnected_traces:
        nsubsets = len(input_obj.get_faces_subsets())
        for ind in range(nsubsets):
            trace = merge_traces(*disconnected_traces[ind::nsubsets])
            trace.update(
                {
                    "legendgroup": f"{legendgroup} - part_{ind+1:02d}",
                    "showlegend": True if showlegend is None else showlegend,
                }
            )
            lg = trace.get("name", "") if legendtext is None else legendtext
            trace["name"] = f"{lg} - part_{ind+1:02d}"
            traces.append(trace)

    if np.array(input_obj.position).ndim > 1 and style.path.show:
        scatter_path = make_path(input_obj, style, legendgroup, kwargs)
        traces.append(scatter_path)

    if is_mag_arrows:
        traces.append(
            make_mag_arrows(input_obj, pos_orient_inds, style, legendgroup, kwargs)
        )
    if isinstance(input_obj, (Triangle, TriangularMesh)) and style.orientation.show:
        traces.append(
            make_triangle_orientations(
                input_obj, pos_orient_inds, legendgroup=legendgroup, **kwargs
            )
        )
    if isinstance(input_obj, TriangularMesh):
        for mode in ("grid", "open", "disconnected"):
            if getattr(style.mesh, mode).show:
                trace = make_mesh_lines(
                    input_obj, pos_orient_inds, mode, label, **kwargs
                )
                if trace:
                    traces.append(trace)
    out = (traces,)
    if extra_backend is not False:
        out += (path_traces_extra_specific_backend,)
    return out[0] if len(out) == 1 else out


def clean_legendgroups(frames):
    """removes legend duplicates for a plotly figure"""
    for fr in frames:
        legendgroups = []
        for tr in fr["data"]:
            lg = tr.get("legendgroup", None)
            if lg is not None and lg not in legendgroups:
                legendgroups.append(lg)
            elif lg is not None:  # and tr.legendgrouptitle.text is None:
                tr["showlegend"] = False


def process_animation_kwargs(obj_list, animation=False, **kwargs):
    """Update animation kwargs"""
    markers = [o for o in obj_list if isinstance(o, MagpyMarkers)]
    flat_obj_list = format_obj_input([o for o in obj_list if o not in markers])
    flat_obj_list.extend(markers)
    # set animation and animation_time
    if isinstance(animation, numbers.Number) and not isinstance(animation, bool):
        kwargs["animation_time"] = animation
        animation = True
    if (
        not any(
            getattr(obj, "position", np.array([])).ndim > 1 for obj in flat_obj_list
        )
        and animation is not False
    ):  # check if some path exist for any object
        animation = False
        warnings.warn("No path to be animated detected, displaying standard plot")

    anim_def = Config.display.animation.copy()
    anim_def.update({k[10:]: v for k, v in kwargs.items()}, _match_properties=False)
    animation_kwargs = {f"animation_{k}": v for k, v in anim_def.as_dict().items()}
    kwargs = {k: v for k, v in kwargs.items() if not k.startswith("animation")}
    return kwargs, animation, animation_kwargs


def extract_animation_properties(
    objs,
    *,
    animation_maxfps,
    animation_time,
    animation_fps,
    animation_maxframes,
    # pylint: disable=unused-argument
    animation_slider,
):
    """Exctract animation properties"""
    # pylint: disable=import-outside-toplevel
    from magpylib._src.obj_classes.class_Collection import Collection

    path_lengths = []
    for obj in objs:
        subobjs = [obj]
        if isinstance(obj, Collection):
            subobjs.extend(obj.children)
        for subobj in subobjs:
            path_len = getattr(subobj, "_position", np.array((0.0, 0.0, 0.0))).shape[0]
            path_lengths.append(path_len)

    max_pl = max(path_lengths)
    if animation_fps > animation_maxfps:
        warnings.warn(
            f"The set `animation_fps` at {animation_fps} is greater than the max allowed of"
            f" {animation_maxfps}. `animation_fps` will be set to"
            f" {animation_maxfps}. "
            f"You can modify the default value by setting it in "
            "`magpylib.defaults.display.animation.maxfps`"
        )
        animation_fps = animation_maxfps

    maxpos = min(animation_time * animation_fps, animation_maxframes)

    if max_pl <= maxpos:
        path_indices = np.arange(max_pl)
    else:
        round_step = max_pl / (maxpos - 1)
        ar = np.linspace(0, max_pl, max_pl, endpoint=False)
        path_indices = np.unique(np.floor(ar / round_step) * round_step).astype(
            int
        )  # downsampled indices
        path_indices[-1] = (
            max_pl - 1
        )  # make sure the last frame is the last path position

    # calculate exponent of last frame index to avoid digit shift in
    # frame number display during animation
    exp = (
        np.log10(path_indices.max()).astype(int) + 1
        if path_indices.ndim != 0 and path_indices.max() > 0
        else 1
    )

    frame_duration = int(animation_time * 1000 / path_indices.shape[0])
    new_fps = int(1000 / frame_duration)
    if max_pl > animation_maxframes:
        warnings.warn(
            f"The number of frames ({max_pl}) is greater than the max allowed "
            f"of {animation_maxframes}. The `animation_fps` will be set to {new_fps}. "
            f"You can modify the default value by setting it in "
            "`magpylib.defaults.display.animation.maxframes`"
        )

    return path_indices, exp, frame_duration


def draw_frame(
    obj_list_semi_flat,
    colorsequence=None,
    zoom=0.0,
    autosize=None,
    output="dict",
    mag_color_grad_apt=True,
    extra_backend=False,
    **kwargs,
) -> Tuple:
    """
    Creates traces from input `objs` and provided parameters, updates the size of objects like
    Sensors and Dipoles in `kwargs` depending on the canvas size.

    Returns
    -------
    traces_dicts, kwargs: dict, dict
        returns the traces in a obj/traces_list dictionary and updated kwargs
    """
    # pylint: disable=protected-access
    if colorsequence is None:
        colorsequence = Config.display.colorsequence
    extra_backend_traces = []
    Sensor = _src.obj_classes.class_Sensor.Sensor
    Dipole = _src.obj_classes.class_misc_Dipole.Dipole
    traces_out = {}
    # dipoles and sensors use autosize, the trace building has to be put at the back of the queue.
    # autosize is calculated from the other traces overall scene range
    traces_to_resize = {}
    flat_objs_props = get_flatten_objects_properties(
        *obj_list_semi_flat, colorsequence=colorsequence
    )
    for obj, params in flat_objs_props.items():
        params.update(kwargs)
        if isinstance(obj, (Dipole, Sensor)):
            traces_to_resize[obj] = {**params}
            # temporary coordinates to be able to calculate ranges
            x, y, z = obj._position.T
            traces_out[obj] = [{"x": x, "y": y, "z": z}]
        else:
            out_traces = get_generic_traces(
                obj,
                mag_color_grad_apt=mag_color_grad_apt,
                extra_backend=extra_backend,
                **params,
            )
            if extra_backend is not False:
                out_traces, ebt = out_traces
                extra_backend_traces.extend(ebt)
            traces_out[obj] = out_traces
    traces = [t for tr in traces_out.values() for t in tr]
    ranges = get_scene_ranges(*traces, zoom=zoom)
    if autosize is None or autosize == "return":
        autosize = np.mean(np.diff(ranges)) / Config.display.autosizefactor
    for obj, params in traces_to_resize.items():
        out_traces = get_generic_traces(
            obj,
            autosize=autosize,
            mag_color_grad_apt=mag_color_grad_apt,
            extra_backend=extra_backend,
            **params,
        )
        if extra_backend is not False:
            out_traces, ebt = out_traces
            extra_backend_traces.extend(ebt)
        traces_out[obj] = out_traces
    if output == "list":
        traces = [t for tr in traces_out.values() for t in tr]
        traces_out = group_traces(*traces)
    return traces_out, autosize, ranges, extra_backend_traces


def get_frames(
    objs,
    colorsequence=None,
    zoom=1,
    title=None,
    animation=False,
    mag_color_grad_apt=True,
    extra_backend=False,
    **kwargs,
):
    """This is a helper function which generates frames with generic traces to be provided to
    the chosen backend. According to a certain zoom level, all three space direction will be equal
    and match the maximum of the ranges needed to display all objects, including their paths.
    """
    # infer title if necessary
    if objs:
        style = getattr(objs[0], "style", None)
        label = getattr(style, "label", None)
        title = label if len(objs) == 1 else None
    else:
        title = "No objects to be displayed"

    # make sure the number of frames does not exceed the max frames and max frame rate
    # downsample if necessary
    kwargs, animation, animation_kwargs = process_animation_kwargs(
        objs, animation=animation, **kwargs
    )
    path_indices = [-1]
    if animation:
        path_indices, exp, frame_duration = extract_animation_properties(
            objs, **animation_kwargs
        )

    # create frame for each path index or downsampled path index
    frames = []
    autosize = "return"
    title_str = title
    for i, ind in enumerate(path_indices):
        extra_backend_traces = []
        if animation:
            kwargs["style_path_frames"] = [ind]
            title = "Animation 3D - " if title is None else title
            title_str = f"""{title}path index: {ind+1:0{exp}d}"""
        traces, autosize_init, ranges, extra_backend_traces = draw_frame(
            objs,
            colorsequence,
            zoom,
            autosize=autosize,
            output="list",
            mag_color_grad_apt=mag_color_grad_apt,
            extra_backend=extra_backend,
            **kwargs,
        )
        if i == 0:  # get the dipoles and sensors autosize from first frame
            autosize = autosize_init
        frames.append(
            {
                "data": traces,
                "name": str(ind + 1),
                "layout": {"title": title_str},
                "extra_backend_traces": extra_backend_traces,
            }
        )

    clean_legendgroups(frames)
    traces = [t for frame in frames for t in frame["data"]]
    ranges = get_scene_ranges(*traces, zoom=zoom)
    out = {
        "frames": frames,
        "ranges": ranges,
    }
    if animation:
        out.update(
            {
                "frame_duration": frame_duration,
                "path_indices": path_indices,
                "animation_slider": animation_kwargs["animation_slider"],
            }
        )
    return out<|MERGE_RESOLUTION|>--- conflicted
+++ resolved
@@ -860,18 +860,6 @@
     disconnected_traces = []
     for pos_orient_enum, (orient, pos) in enumerate(zip(orientations, positions)):
         if style.model3d.showdefault and make_func is not None:
-<<<<<<< HEAD
-            p_tr = make_func(**make_func_kwargs)
-            if is_mag:
-                p_tr = update_magnet_mesh(
-                    p_tr,
-                    mag_style=style.magnetization,
-                    magnetization=input_obj.magnetization,
-                    color_slicing=not mag_color_grad_apt,
-                )
-            p_tr = place_and_orient_model3d(p_tr, orientation=orient, position=pos)
-            path_traces.append(p_tr)
-=======
             if obj_is_disconnected:
                 tria_orig = input_obj._faces
                 mag_show = style.magnetization.show
@@ -891,11 +879,17 @@
                     )
                 input_obj._faces = tria_orig
                 style.magnetization.show = mag_show
-            else:
-                path_traces.append(
-                    make_func(position=pos, orientation=orient, **make_func_kwargs)
-                )
->>>>>>> 0e930678
+            else:  # if disconnnected, no mag slicing needed
+                p_tr = make_func(**make_func_kwargs)
+                if is_mag:
+                    p_tr = update_magnet_mesh(
+                        p_tr,
+                        mag_style=style.magnetization,
+                        magnetization=input_obj.magnetization,
+                        color_slicing=not mag_color_grad_apt,
+                    )
+                p_tr = place_and_orient_model3d(p_tr, orientation=orient, position=pos)
+                path_traces.append(p_tr)
         for extr in extra_model3d_traces:
             if extr.show:
                 extr.update(extr.updatefunc())
