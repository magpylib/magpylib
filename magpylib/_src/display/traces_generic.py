"""Generic trace drawing functionalities"""
# pylint: disable=C0302
# pylint: disable=too-many-branches
# pylint: disable=cyclic-import
import numbers
import warnings
from collections import Counter
from itertools import combinations
from typing import Tuple

import numpy as np
from scipy.spatial.transform import Rotation as RotScipy

import magpylib as magpy
from magpylib import _src
from magpylib._src.defaults.defaults_classes import default_settings as Config
from magpylib._src.defaults.defaults_utility import linearize_dict
from magpylib._src.display.sensor_mesh import get_sensor_mesh
from magpylib._src.display.traces_base import make_Arrow as make_BaseArrow
from magpylib._src.display.traces_base import make_Cuboid as make_BaseCuboid
from magpylib._src.display.traces_base import (
    make_CylinderSegment as make_BaseCylinderSegment,
)
from magpylib._src.display.traces_base import make_Ellipsoid as make_BaseEllipsoid
from magpylib._src.display.traces_base import make_Prism as make_BasePrism
from magpylib._src.display.traces_base import make_Pyramid as make_BasePyramid
from magpylib._src.display.traces_base import make_Tetrahedron as make_BaseTetrahedron
from magpylib._src.display.traces_base import (
    make_TriangularMesh as make_BaseTriangularMesh,
)
from magpylib._src.display.traces_utility import draw_arrow_from_vertices
from magpylib._src.display.traces_utility import draw_arrowed_circle
from magpylib._src.display.traces_utility import draw_arrowed_line
from magpylib._src.display.traces_utility import get_flatten_objects_properties
from magpylib._src.display.traces_utility import get_rot_pos_from_path
from magpylib._src.display.traces_utility import get_scene_ranges
from magpylib._src.display.traces_utility import getColorscale
from magpylib._src.display.traces_utility import getIntensity
from magpylib._src.display.traces_utility import group_traces
from magpylib._src.display.traces_utility import merge_mesh3d
from magpylib._src.display.traces_utility import merge_traces
from magpylib._src.display.traces_utility import place_and_orient_model3d
from magpylib._src.display.traces_utility import triangles_area
<<<<<<< HEAD
=======
from magpylib._src.input_checks import check_excitations
from magpylib._src.style import get_style
>>>>>>> 8c32e55a
from magpylib._src.style import Markers
from magpylib._src.utility import format_obj_input
from magpylib._src.utility import unit_prefix


class MagpyMarkers:
    """A class that stores markers 3D-coordinates."""

    def __init__(self, *markers):
        self.style = Markers()
        self.markers = np.array(markers)

    def _draw_func(self, style=None, **kwargs):
        """Create the plotly mesh3d parameters for a Sensor object in a dictionary based on the
        provided arguments."""
        style = self.style if style is None else style
        x, y, z = self.markers.T
        marker_kwargs = {
            f"marker_{k}": v
            for k, v in style.marker.as_dict(flatten=True, separator="_").items()
        }
        marker_kwargs["marker_color"] = (
            style.marker.color if style.marker.color is not None else style.color
        )
        trace = dict(
            type="scatter3d",
            x=x,
            y=y,
            z=z,
            mode="markers",
            **marker_kwargs,
            **kwargs,
        )
        default_name = "Marker" if len(x) == 1 else "Markers"
        default_suffix = "" if len(x) == 1 else f" ({len(x)} points)"
        update_trace_name(trace, default_name, default_suffix, style)
        return trace


def make_DefaultTrace(
    obj,
    position=(0.0, 0.0, 0.0),
    orientation=None,
    style=None,
    **kwargs,
) -> dict:
    """
    Creates the plotly scatter3d parameters for an object with no specifically supported
    representation. The object will be represented by a scatter point and text above with object
    name.
    """
    style = obj.style if style is None else style
    trace = dict(
        type="scatter3d",
        x=[0.0],
        y=[0.0],
        z=[0.0],
        mode="markers+text",
        marker_size=10,
        marker_color=style.color,
        marker_symbol="diamond",
    )
    update_trace_name(trace, f"{type(obj).__name__}", "", style)
    trace["text"] = trace["name"]
    return place_and_orient_model3d(
        trace, orientation=orientation, position=position, **kwargs
    )


def make_Line(
    obj,
    position=(0.0, 0.0, 0.0),
    orientation=None,
    style=None,
    **kwargs,
) -> dict:
    """
    Creates the plotly scatter3d parameters for a Line current in a dictionary based on the
    provided arguments.
    """
    style = obj.style if style is None else style
    current = obj.current
    vertices = obj.vertices
    show_arrows = style.arrow.show
    arrow_size = style.arrow.size
    if show_arrows:
        vertices = draw_arrow_from_vertices(vertices, current, arrow_size)
    else:
        vertices = np.array(vertices).T
    x, y, z = vertices
    trace = dict(
        type="scatter3d",
        x=x,
        y=y,
        z=z,
        mode="lines",
        line_width=style.arrow.width,
        line_color=style.color,
    )
    default_suffix = (
        f" ({unit_prefix(current)}A)"
        if current is not None
        else " (Current not initialized)"
    )
    update_trace_name(trace, "Line", default_suffix, style)
    return place_and_orient_model3d(
        trace, orientation=orientation, position=position, **kwargs
    )


def make_Loop(
    obj,
    position=(0.0, 0.0, 0.0),
    orientation=None,
    style=None,
    vertices=50,
    **kwargs,
):
    """
    Creates the plotly scatter3d parameters for a Loop current in a dictionary based on the
    provided arguments.
    """
    style = obj.style if style is None else style
    current = obj.current
    diameter = obj.diameter
    arrow_size = style.arrow.size if style.arrow.show else 0
    vertices = draw_arrowed_circle(current, diameter, arrow_size, vertices)
    x, y, z = vertices
    trace = dict(
        type="scatter3d",
        x=x,
        y=y,
        z=z,
        mode="lines",
        line_width=style.arrow.width,
        line_color=style.color,
    )
    default_suffix = (
        f" ({unit_prefix(current)}A)"
        if current is not None
        else " (Current not initialized)"
    )
    update_trace_name(trace, "Loop", default_suffix, style)
    return place_and_orient_model3d(
        trace, orientation=orientation, position=position, **kwargs
    )


def make_Dipole(
    obj,
    position=(0.0, 0.0, 0.0),
    orientation=None,
    style=None,
    autosize=None,
    **kwargs,
) -> dict:
    """
    Create the plotly mesh3d parameters for a dipole in a dictionary based on the
    provided arguments.
    """
    style = obj.style if style is None else style
    moment = obj.moment
    moment_mag = np.linalg.norm(moment)
    size = style.size
    if autosize is not None:
        size *= autosize
    trace = make_BaseArrow(
        "plotly-dict",
        base=10,
        diameter=0.3 * size,
        height=size,
        pivot=style.pivot,
        color=style.color,
    )
    default_suffix = f" (moment={unit_prefix(moment_mag)}mT mm³)"
    update_trace_name(trace, "Dipole", default_suffix, style)
    nvec = np.array(moment) / moment_mag
    zaxis = np.array([0, 0, 1])
    cross = np.cross(nvec, zaxis)
    n = np.linalg.norm(cross)
    if n == 0:
        n = 1
        cross = np.array([-np.sign(nvec[-1]), 0, 0])
    dot = np.dot(nvec, zaxis)
    t = np.arccos(dot)
    vec = -t * cross / n
    mag_orient = RotScipy.from_rotvec(vec)
    orientation = orientation * mag_orient
    return place_and_orient_model3d(
        trace, orientation=orientation, position=position, **kwargs
    )


def make_triangle_orientations(
    obj,
    pos_orient_inds,
    style=None,
<<<<<<< HEAD
=======
    color=None,
    size=.5,
    offset=0.1,
    symbol="cone",
>>>>>>> 8c32e55a
    **kwargs,
) -> dict:
    """
    Create the plotly mesh3d parameters for a triangle orientation cone or arrow3d in a dictionary
    based on the provided arguments.
    """
    # pylint: disable=protected-access
    style = obj.style if style is None else style
<<<<<<< HEAD
    orient = style.orientation
    size = orient.size
    symbol = orient.symbol
    offset = orient.offset
    color = orient.color
    color = style.color if color is None else color
=======
    color = color if style.orientation.color is None else style.orientation.color
    size = size if style.orientation.size is None else style.orientation.size
    offset = offset if style.orientation.offset is None else style.orientation.offset
    symbol = symbol if style.orientation.symbol is None else style.orientation.symbol
>>>>>>> 8c32e55a
    vert = obj.vertices
    vec = np.cross(vert[1] - vert[0], vert[2] - vert[1])
    nvec = vec / np.linalg.norm(vec)
    # arrow length proportional to square root of triangle
    length = np.sqrt(triangles_area(np.expand_dims(vert, axis=0))[0]) * 0.2
    zaxis = np.array([0, 0, 1])
    cross = np.cross(nvec, zaxis)
    n = np.linalg.norm(cross)
    if n == 0:
        n = 1
        cross = np.array([-np.sign(nvec[-1]), 0, 0])
    dot = np.dot(nvec, zaxis)
    t = np.arccos(dot)
    vec = -t * cross / n
    orient = RotScipy.from_rotvec(vec)
    traces = []
    make_fn = make_BasePyramid if symbol == "cone" else make_BaseArrow
    vmean = np.mean(vert, axis=0)
<<<<<<< HEAD
    vmean -= (1 - offset) * length * nvec
=======
    vmean -= (1 - offset) * length * nvec * size
>>>>>>> 8c32e55a
    for ind in pos_orient_inds:
        tr = make_fn(
            "plotly-dict",
            base=10,
            diameter=0.5 * size * length,
            height=size * length,
            pivot="tail",
            color=color,
            position=obj._orientation[ind].apply(vmean) + obj._position[ind],
            orientation=obj._orientation[ind] * orient,
            **kwargs,
        )
        traces.append(tr)
    trace = merge_mesh3d(*traces)
    return trace


def make_Cuboid(
    obj,
    position=(0.0, 0.0, 0.0),
    orientation=None,
    style=None,
    **kwargs,
) -> dict:
    """
    Create the plotly mesh3d parameters for a Cuboid Magnet in a dictionary based on the
    provided arguments.
    """
    style = obj.style if style is None else style
    dimension = obj.dimension
    d = [unit_prefix(d / 1000) for d in dimension]
    trace = make_BaseCuboid("plotly-dict", dimension=dimension, color=style.color)
    default_suffix = f" ({d[0]}m|{d[1]}m|{d[2]}m)"
    update_trace_name(trace, "Cuboid", default_suffix, style)
    update_magnet_mesh(
        trace, mag_style=style.magnetization, magnetization=obj.magnetization
    )
    return place_and_orient_model3d(
        trace, orientation=orientation, position=position, **kwargs
    )


def make_Cylinder(
    obj,
    position=(0.0, 0.0, 0.0),
    orientation=None,
    style=None,
    base=50,
    **kwargs,
) -> dict:
    """
    Create the plotly mesh3d parameters for a Cylinder Magnet in a dictionary based on the
    provided arguments.
    """
    style = obj.style if style is None else style
    diameter, height = obj.dimension
    d = [unit_prefix(d / 1000) for d in (diameter, height)]
    trace = make_BasePrism(
        "plotly-dict", base=base, diameter=diameter, height=height, color=style.color
    )
    default_suffix = f" (D={d[0]}m, H={d[1]}m)"
    update_trace_name(trace, "Cylinder", default_suffix, style)
    update_magnet_mesh(
        trace, mag_style=style.magnetization, magnetization=obj.magnetization
    )
    return place_and_orient_model3d(
        trace, orientation=orientation, position=position, **kwargs
    )


def make_CylinderSegment(
    obj,
    position=(0.0, 0.0, 0.0),
    orientation=None,
    style=None,
    vertices=25,
    **kwargs,
):
    """
    Create the plotly mesh3d parameters for a Cylinder Segment Magnet in a dictionary based on the
    provided arguments.
    """
    style = obj.style if style is None else style
    dimension = obj.dimension
    d = [unit_prefix(d / (1000 if i < 3 else 1)) for i, d in enumerate(dimension)]
    trace = make_BaseCylinderSegment(
        "plotly-dict", dimension=dimension, vert=vertices, color=style.color
    )
    default_suffix = f" (r={d[0]}m|{d[1]}m, h={d[2]}m, φ={d[3]}°|{d[4]}°)"
    update_trace_name(trace, "CylinderSegment", default_suffix, style)
    update_magnet_mesh(
        trace, mag_style=style.magnetization, magnetization=obj.magnetization
    )
    return place_and_orient_model3d(
        trace, orientation=orientation, position=position, **kwargs
    )


def make_Sphere(
    obj,
    position=(0.0, 0.0, 0.0),
    orientation=None,
    style=None,
    vertices=15,
    **kwargs,
) -> dict:
    """
    Create the plotly mesh3d parameters for a Sphere Magnet in a dictionary based on the
    provided arguments.
    """
    style = obj.style if style is None else style
    diameter = obj.diameter
    vertices = min(max(vertices, 3), 20)
    trace = make_BaseEllipsoid(
        "plotly-dict", vert=vertices, dimension=[diameter] * 3, color=style.color
    )
    default_suffix = f" (D={unit_prefix(diameter / 1000)}m)"
    update_trace_name(trace, "Sphere", default_suffix, style)
    update_magnet_mesh(
        trace, mag_style=style.magnetization, magnetization=obj.magnetization
    )
    return place_and_orient_model3d(
        trace, orientation=orientation, position=position, **kwargs
    )


def make_Tetrahedron(
    obj,
    position=(0.0, 0.0, 0.0),
    orientation=None,
    style=None,
    **kwargs,
) -> dict:
    """
    Create the plotly mesh3d parameters for a Tetrahedron Magnet in a dictionary based on the
    provided arguments.
    """
    style = obj.style if style is None else style
    trace = make_BaseTetrahedron(
        "plotly-dict", vertices=obj.vertices, color=style.color
    )
    update_trace_name(trace, "Tetrahedron", "", style)
    update_magnet_mesh(
        trace, mag_style=style.magnetization, magnetization=obj.magnetization
    )
    return place_and_orient_model3d(
        trace, orientation=orientation, position=position, **kwargs
    )


def make_Triangle(
    obj,
    position=(0.0, 0.0, 0.0),
    orientation=None,
    style=None,
    **kwargs,
) -> dict:
    """
    Creates the plotly mesh3d parameters for a TriangularMesh Magnet in a dictionary based on the
    provided arguments.
    """
    vert = obj.vertices
    vec = np.cross(vert[1] - vert[0], vert[2] - vert[1])
    triangles = np.array([[0, 1, 2]])
    # if magnetization is normal to the triangle, add a second triangle slightly above to enable
    # proper color gradient visualization. Otherwise only the middle color is shown.
    if np.all(np.cross(obj.magnetization, vec) == 0):
        epsilon = 1e-3 * vec
        vert = np.concatenate([vert - epsilon, vert + epsilon])
        side_triangles = [
            [0, 1, 3],
            [1, 2, 4],
            [2, 0, 5],
            [1, 4, 3],
            [2, 5, 4],
            [0, 3, 5],
        ]
        triangles = np.concatenate([triangles, [[3, 4, 5]], side_triangles])
<<<<<<< HEAD
    style = obj.style if style is None else style
    trace = make_BaseTriangularMesh(
        "plotly-dict", vertices=vert, triangles=triangles, color=style.color
=======

    style = obj.style if style is None else style
    trace = make_BaseTriangularMesh(
        "plotly-dict", vertices=vert, triangles=triangles, color=color
>>>>>>> 8c32e55a
    )
    update_trace_name(trace, "Triangle", "", style)
    update_magnet_mesh(
        trace, mag_style=style.magnetization, magnetization=obj.magnetization
    )
    return place_and_orient_model3d(
        trace, orientation=orientation, position=position, **kwargs
    )


def make_Pixels(positions, size=1) -> dict:
    """
    Create the plotly mesh3d parameters for Sensor pixels based on pixel positions and chosen size
    For now, only "cube" shape is provided.
    """
    pixels = [
        make_BaseCuboid("plotly-dict", position=p, dimension=[size] * 3)
        for p in positions
    ]
    return merge_mesh3d(*pixels)


def make_Sensor(
    obj,
    position=(0.0, 0.0, 0.0),
    orientation=None,
    style=None,
    autosize=None,
    **kwargs,
):
    """
    Create the plotly mesh3d parameters for a Sensor object in a dictionary based on the
    provided arguments.

    size_pixels: float, default=1
        A positive number. Adjusts automatic display size of sensor pixels. When set to 0,
        pixels will be hidden, when greater than 0, pixels will occupy half the ratio of the minimum
        distance between any pixel of the same sensor, equal to `size_pixel`.
    """
    style = obj.style if style is None else style
    dimension = getattr(obj, "dimension", style.size)
    pixel = obj.pixel
    pixel = np.array(pixel).reshape((-1, 3))
    style_arrows = style.arrows.as_dict(flatten=True, separator="_")
    sensor = get_sensor_mesh(**style_arrows, center_color=style.color)
    vertices = np.array([sensor[k] for k in "xyz"]).T
    if style.color is not None:
        sensor["facecolor"][sensor["facecolor"] == "rgb(238,238,238)"] = style.color
    dim = np.array(
        [dimension] * 3 if isinstance(dimension, (float, int)) else dimension[:3],
        dtype=float,
    )
    if autosize is not None:
        dim *= autosize
    if pixel.shape[0] == 1:
        dim_ext = dim
    else:
        hull_dim = pixel.max(axis=0) - pixel.min(axis=0)
        dim_ext = max(np.mean(dim), np.min(hull_dim))
    cube_mask = (vertices < 1).all(axis=1)
    vertices[cube_mask] = 0 * vertices[cube_mask]
    vertices[~cube_mask] = dim_ext * vertices[~cube_mask]
    vertices /= 2  # sensor_mesh vertices are of length 2
    x, y, z = vertices.T
    sensor.update(x=x, y=y, z=z)
    meshes_to_merge = [sensor]
    if pixel.shape[0] != 1:
        pixel_color = style.pixel.color
        pixel_size = style.pixel.size
        combs = np.array(list(combinations(pixel, 2)))
        vecs = np.diff(combs, axis=1)
        dists = np.linalg.norm(vecs, axis=2)
        pixel_dim = np.min(dists) / 2
        if pixel_size > 0:
            pixel_dim *= pixel_size
            pixels_mesh = make_Pixels(positions=pixel, size=pixel_dim)
            pixels_mesh["facecolor"] = np.repeat(pixel_color, len(pixels_mesh["i"]))
            meshes_to_merge.append(pixels_mesh)
        hull_pos = 0.5 * (pixel.max(axis=0) + pixel.min(axis=0))
        hull_dim[hull_dim == 0] = pixel_dim / 2
        hull_mesh = make_BaseCuboid(
            "plotly-dict", position=hull_pos, dimension=hull_dim
        )
        hull_mesh["facecolor"] = np.repeat(style.color, len(hull_mesh["i"]))
        meshes_to_merge.append(hull_mesh)
    trace = merge_mesh3d(*meshes_to_merge)
    default_suffix = (
        f""" ({'x'.join(str(p) for p in pixel.shape[:-1])} pixels)"""
        if pixel.ndim != 1
        else ""
    )
    update_trace_name(trace, "Sensor", default_suffix, style)
    return place_and_orient_model3d(
        trace, orientation=orientation, position=position, **kwargs
    )


def update_magnet_mesh(mesh_dict, mag_style=None, magnetization=None):
    """
    Updates an existing plotly mesh3d dictionary of an object which has a magnetic vector. The
    object gets colorized, positioned and oriented based on provided arguments.
    """
    mag_color = mag_style.color
    if magnetization is not None and mag_style.show:
        vertices = np.array([mesh_dict[k] for k in "xyz"]).T
        color_middle = mag_color.middle
        if mag_color.mode == "tricycle":
            color_middle = mesh_dict["color"]
        elif mag_color.mode == "bicolor":
            color_middle = False
        mesh_dict["colorscale"] = getColorscale(
            color_transition=mag_color.transition,
            color_north=mag_color.north,
            color_middle=color_middle,
            color_south=mag_color.south,
        )
        mesh_dict["intensity"] = getIntensity(
            vertices=vertices,
            axis=magnetization,
        )
        mesh_dict["showscale"] = False
    return mesh_dict


def update_trace_name(trace, default_name, default_suffix, style):
    """provides legend entry based on name and suffix"""
    name = default_name if style.label is None else style.label
    if style.description.show and style.description.text is None:
        name_suffix = default_suffix
    elif not style.description.show:
        name_suffix = ""
    else:
        name_suffix = f" ({style.description.text})"
    trace.update(name=f"{name}{name_suffix}")
    return trace


<<<<<<< HEAD
def make_mag_arrows(obj, pos_orient_inds, style):
=======
def make_mag_arrows(obj, pos_orient_inds, style, legendgroup, kwargs):
>>>>>>> 8c32e55a
    """draw direction of magnetization of faced magnets

    Parameters
    ----------
    - obj: object with magnetization vector to be drawn
    - colors: colors of faced_objects
    - show_path(bool or int): draw on every position where object is displayed
    """
    # pylint: disable=protected-access

    # vector length, color and magnetization
    if hasattr(obj, "diameter"):
        length = obj.diameter  # Sphere
    elif isinstance(obj, magpy.misc.Triangle):
        length = np.amax(obj.vertices) - np.amin(obj.vertices)
    elif hasattr(obj, "vertices"):
        length = np.amax(np.ptp(obj.vertices, axis=0))
    else:  # Cuboid, Cylinder, CylinderSegment
        length = np.amax(obj.dimension[:3])
    length *= 1.8 * style.magnetization.size
    mag = obj.magnetization
    # collect all draw positions and directions
    points = []
    for ind in pos_orient_inds:
        pos = getattr(obj, "_barycenter", obj._position)[ind]
        direc = mag / (np.linalg.norm(mag) + 1e-6) * length
        vec = obj._orientation[ind].apply(direc)
        pts = draw_arrowed_line(vec, pos, sign=1, arrow_pos=1, pivot="tail")
        points.append(pts)
    # insert empty point to avoid connecting line between arrows
    points = np.array(points)
    points = np.insert(points, points.shape[-1], np.nan, axis=2)
    # remove last nan after insert with [:-1]
    x, y, z = np.concatenate(points.swapaxes(1, 2))[:-1].T
    trace = {
        "type": "scatter3d",
        "mode": "lines",
        "line_color": style.color,
        "opacity": style.opacity,
        "x": x,
        "y": y,
        "z": z,
        "showlegend": False,
    }
    return trace


def make_path(input_obj, style):
    """draw obj path based on path style properties"""
    x, y, z = np.array(input_obj.position).T
    txt_kwargs = (
        {"mode": "markers+text+lines", "text": list(range(len(x)))}
        if style.path.numbering
        else {"mode": "markers+lines"}
    )
    marker = style.path.marker.as_dict()
    marker["symbol"] = marker["symbol"]
    marker["color"] = style.color if marker["color"] is None else marker["color"]
    line = style.path.line.as_dict()
    line["dash"] = line["style"]
    line["color"] = style.color if line["color"] is None else line["color"]
    line = {k: v for k, v in line.items() if k != "style"}
    scatter_path = dict(
        type="scatter3d",
        x=x,
        y=y,
        z=z,
        name=f"Path: {input_obj}",
        showlegend=False,
        **{f"marker_{k}": v for k, v in marker.items()},
        **{f"line_{k}": v for k, v in line.items()},
        **txt_kwargs,
        opacity=style.opacity,
    )
    return scatter_path


def get_generic_traces_2D(
    *,
    objects,
    output="B",
    row=None,
    col=None,
    sumup=True,
    pixel_agg="mean",
    style_path_frames=None,
    flat_objs_props=None,
):
    """draws and animates sensor values over a path in a subplot"""
    # pylint: disable=import-outside-toplevel
    from magpylib._src.fields.field_wrap_BH import getBH_level2

    sources = format_obj_input(objects, allow="sources+collections")
    sensors = format_obj_input(objects, allow="sensors")
    coords_indices = [0, 1, 2]
    xyz_linestyles = ("solid", "dash", "dot")
    field_str = output
    if len(output) > 1:
        coords_indices = list({"xyz".index(k) for k in output[1:]})
        field_str = output[0]

    BH_array = getBH_level2(
        sources,
        sensors,
        sumup=sumup,
        squeeze=False,
        field=field_str,
        pixel_agg=pixel_agg,
        output="ndarray",
    )
    BH_array = BH_array.swapaxes(1, 2)  # swap axes to have sensors first, path second
    BH_array = BH_array[:, :, :, 0, :]  # remove pixel dim

    frames_indices = np.arange(0, BH_array.shape[2])
    style_path_frames = [-1] if style_path_frames is None else style_path_frames
    if isinstance(style_path_frames, numbers.Number):
        # pylint: disable=invalid-unary-operand-type
        style_path_frames = frames_indices[::-style_path_frames]

    def get_obj_list_str(objs):
        if len(objs) < 8:
            obj_lst_str = "<br>".join(f" - {s}" for s in objs)
        else:
            counts = Counter(s.__class__.__name__ for s in objs)
            obj_lst_str = "<br>".join(f" {v}x {k}" for k, v in counts.items())
        return obj_lst_str

    def get_label_and_color(obj):
        props = flat_objs_props.get(obj, None)
        style = props.get("style", None)
        label = getattr(style, "label", obj.__class__.__name__)
        color = getattr(style, "color", None)
        return label, color

    obj_lst_str = {
        "sources": get_obj_list_str(sources),
        "sensors": get_obj_list_str(sensors),
    }
    mode = "sources" if sumup else "sensors"

    def get_trace_dict(field_str, BH, coord_ind, frame_ind, label, color):
        k = "xyz"[coord_ind]
        marker_size = np.array([5] * len(frames_indices))
        marker_size[frame_ind] = 10
        return dict(
            mode="lines+markers",
            name=label,
            legendgrouptitle_text=f"{field_str}{k}",
            text=mode,
            hovertemplate=(
                "<b>Path index</b>: %{x}    "
                f"<b>{field_str}{k}</b>: " + "%{y}T<br>"
                f"<b>{'sources'}</b>:<br>{obj_lst_str['sources']}<br>"
                f"<b>{'sensors'}</b>:<br>{obj_lst_str['sensors']}"
                # "<extra></extra>",
            ),
            x=frames_indices,
            y=BH.T[coord_ind][frames_indices],
            line_dash=xyz_linestyles[coord_ind],
            line_color=color,
            marker_size=marker_size,
            marker_color=color,
            showlegend=True,
        )

    traces = []
    for src_ind, src in enumerate(sources):
        if src_ind == 1 and sumup:
            break
        if mode == "sensors":
            label, color = get_label_and_color(src)
        for sens_ind, sens in enumerate(sensors):
            BH = BH_array[src_ind, sens_ind]
            if mode == "sources":
                label, color = get_label_and_color(sens)
            num_of_pix = len(sens.pixel.reshape(-1, 3)) if sens.pixel.ndim != 1 else 1
            if num_of_pix > 1:
                label = f"{label} ({num_of_pix} pixels {pixel_agg})"
            for coord_ind in coords_indices:
                traces.append(
                    {
                        **get_trace_dict(
                            field_str,
                            BH,
                            coord_ind,
                            style_path_frames,
                            label,
                            color,
                        ),
                        "legendgroup": f"{field_str}{coord_ind}",
                        "type": "scatter",
                        "row": row,
                        "col": col,
                    }
                )
    return traces


def get_generic_traces(
    input_obj,
    autosize=None,
    legendgroup=None,
    legendtext=None,
    mag_color_grad_apt=True,
    extra_backend=False,
    row=1,
    col=1,
    style=None,
    **kwargs,
) -> list:
    """
    This is a helper function providing the plotly traces for any object of the magpylib library. If
    the object is not supported, the trace representation will fall back to a single scatter point
    with the object name marked above it.

    - If the object has a path (multiple positions), the function will return both the object trace
    and the corresponding path trace. The legend entry of the path trace will be hidden but both
    traces will share the same `legendgroup` so that a legend entry click will hide/show both traces
    at once. From the user's perspective, the traces will be merged.

    - The argument caught by the kwargs dictionary must all be arguments supported both by
    `scatter3d` and `mesh3d` plotly objects, otherwise an error will be raised.
    """

    # pylint: disable=too-many-branches
    # pylint: disable=too-many-statements
    # pylint: disable=too-many-nested-blocks
    # pylint: disable=protected-access
    # pylint: disable=import-outside-toplevel

    from magpylib._src.obj_classes.class_misc_Triangle import Triangle

    # parse kwargs into style and non style args
<<<<<<< HEAD
=======
    style = get_style(input_obj, Config, **kwargs)
    kwargs = {k: v for k, v in kwargs.items() if not k.startswith("style")}
    kwargs["style"] = style
    style_color = getattr(style, "color", None)
    kwargs["color"] = style_color if style_color is not None else color
    kwargs["opacity"] = style.opacity
    legendgroup = f"{input_obj}" if legendgroup is None else legendgroup
>>>>>>> 8c32e55a

    is_mag_arrows = False
    if getattr(input_obj, "magnetization", None) is not None:
        mode = style.magnetization.mode
        if style.magnetization.show:
            if "arrow" in mode or not mag_color_grad_apt:
                is_mag_arrows = True
            if mag_color_grad_apt and "color" not in mode and mode != "auto":
                style.magnetization.show = False  # disables color gradient only
<<<<<<< HEAD
=======

    # check excitations validity
    for param in ("magnetization", "arrow"):
        if getattr(getattr(style, param, None), "show", False):
            check_excitations([input_obj])

    label = getattr(getattr(input_obj, "style", None), "label", None)
    label = label if label is not None else str(type(input_obj).__name__)
>>>>>>> 8c32e55a

    make_func = input_obj._draw_func
    make_func_kwargs = {"style": style, **kwargs}
    if getattr(input_obj, "_autosize", False):
        make_func_kwargs["autosize"] = autosize

    all_generic_traces = []
    path_traces = []
    path_traces_extra_generic_by_type = {}
    path_traces_extra_specific_backend = []
    has_path = hasattr(input_obj, "position") and hasattr(input_obj, "orientation")
    if not has_path:
        tr = make_func(**make_func_kwargs)
        tr["row"] = row
        tr["col"] = col
        out = {"generic": [tr]}
        if extra_backend:
            out.update({extra_backend: path_traces_extra_specific_backend})
        return out

    extra_model3d_traces = style.model3d.data if style.model3d.data is not None else []
    orientations, positions, pos_orient_inds = get_rot_pos_from_path(
        input_obj, style.path.frames
    )
<<<<<<< HEAD
    for orient, pos in zip(orientations, positions):
=======
    for pos_orient_enum, (orient, pos) in enumerate(zip(orientations, positions)):
>>>>>>> 8c32e55a
        if style.model3d.showdefault and make_func is not None:
            path_traces.append(
                make_func(position=pos, orientation=orient, **make_func_kwargs)
            )
        for extr in extra_model3d_traces:
            if extr.show:
                extr.update(extr.updatefunc())
                if extr.backend == "generic":
                    trace3d = {"opacity": style.opacity}
                    ttype = extr.constructor.lower()
                    obj_extr_trace = (
                        extr.kwargs() if callable(extr.kwargs) else extr.kwargs
                    )
                    obj_extr_trace = {"type": ttype, **obj_extr_trace}
                    if ttype == "scatter3d":
                        for k in ("marker", "line"):
                            trace3d[f"{k}_color"] = trace3d.get(
                                f"{k}_color", style.color
                            )
                    elif ttype == "mesh3d":
                        trace3d["showscale"] = trace3d.get("showscale", False)
                        if "facecolor" in obj_extr_trace:
                            ttype = "mesh3d_facecolor"
                        trace3d["color"] = trace3d.get("color", style.color)
                    else:  # pragma: no cover
                        raise ValueError(
                            f"{ttype} is not supported, only 'scatter3d' and 'mesh3d' are"
                        )
                    trace3d.update(
                        linearize_dict(
                            place_and_orient_model3d(
                                model_kwargs=obj_extr_trace,
                                orientation=orient,
                                position=pos,
                                scale=extr.scale,
                            ),
                            separator="_",
                        )
                    )
                    if ttype not in path_traces_extra_generic_by_type:
                        path_traces_extra_generic_by_type[ttype] = []
                    path_traces_extra_generic_by_type[ttype].append(trace3d)
                elif extr.backend == extra_backend:
<<<<<<< HEAD
=======
                    showleg = (
                        showlegend
                        and pos_orient_enum == 0
                        and not style.model3d.showdefault
                    )
                    showleg = True if showleg is None else showleg
>>>>>>> 8c32e55a
                    trace3d = {
                        "model3d": extr,
                        "position": pos,
                        "orientation": orient,
                        "kwargs": {
                            "opacity": style.opacity,
                            "color": style.color,
                            "legendgroup": legendgroup,
                            "name": legendtext,
                            "row": row,
                            "col": col,
                        },
                    }
                    path_traces_extra_specific_backend.append(trace3d)

    trace = merge_traces(*path_traces)
    if trace:
        all_generic_traces.append(trace)

<<<<<<< HEAD
    for traces_extra in path_traces_extra_generic_by_type.values():
        extra_model3d_trace = merge_traces(*traces_extra)
        all_generic_traces.append(extra_model3d_trace)
=======
    if is_mag_arrows:
        traces.append(
            make_mag_arrows(input_obj, pos_orient_inds, style, legendgroup, kwargs)
        )
    if isinstance(input_obj, Triangle) and style.orientation.show:
        traces.append(
            make_triangle_orientations(
                input_obj, pos_orient_inds, legendgroup=legendgroup, **kwargs
            )
        )

    out = (traces,)
    if extra_backend is not False:
        out += (path_traces_extra_specific_backend,)
    return out[0] if len(out) == 1 else out
>>>>>>> 8c32e55a

    if np.array(input_obj.position).ndim > 1 and style.path.show:
        scatter_path = make_path(input_obj, style)
        all_generic_traces.append(scatter_path)

    if is_mag_arrows:
        all_generic_traces.append(make_mag_arrows(input_obj, pos_orient_inds, style))
    if isinstance(input_obj, Triangle) and style.orientation.show:
        all_generic_traces.append(
            make_triangle_orientations(
                input_obj,
                pos_orient_inds,
                style=style,
                legendgroup=legendgroup,
                **kwargs,
            )
        )

    for tr in all_generic_traces:
        tr.update(row=row, col=col, legendgroup=legendgroup, opacity=style.opacity)
        if legendtext is not None:
            tr["name"] = legendtext
        elif "name" not in tr:
            tr["name"] = style.label
        if tr.get("facecolor", None) is not None:
            # this allows merging of 3d meshes, ignoring different colors
            tr["color"] = None
    out = {"generic": all_generic_traces}
    if extra_backend:
        out.update({extra_backend: path_traces_extra_specific_backend})
    return out


def clean_legendgroups(frames, clean_2d=False):
    """removes legend duplicates for a plotly figure"""
    for fr in frames:
        legendgroups = []
        for tr in fr["data"]:
            if "z" in tr or clean_2d:
                lg = tr.get("legendgroup", None)
                if lg is not None and lg not in legendgroups:
                    legendgroups.append(lg)
                    tr["showlegend"] = True
                elif lg is not None:  # and tr.legendgrouptitle.text is None:
                    tr["showlegend"] = False
        for tr in fr["extra_backend_traces"]:
            lg = tr["kwargs"].get("legendgroup", None)
            if lg is not None and lg not in legendgroups:
                legendgroups.append(lg)
                tr["kwargs"]["showlegend"] = True
            elif lg is not None:  # and tr.legendgrouptitle.text is None:
                tr["kwargs"]["showlegend"] = False


def process_animation_kwargs(obj_list, animation=False, **kwargs):
    """Update animation kwargs"""
    flat_obj_list = format_obj_input(obj_list)
    # set animation and animation_time
    if isinstance(animation, numbers.Number) and not isinstance(animation, bool):
        kwargs["animation_time"] = animation
        animation = True
    if (
        not any(
            getattr(obj, "position", np.array([])).ndim > 1 for obj in flat_obj_list
        )
        and animation is not False
    ):  # check if some path exist for any object
        animation = False
        warnings.warn("No path to be animated detected, displaying standard plot")

    anim_def = Config.display.animation.copy()
    anim_def.update({k[10:]: v for k, v in kwargs.items()}, _match_properties=False)
    animation_kwargs = {f"animation_{k}": v for k, v in anim_def.as_dict().items()}
    kwargs = {k: v for k, v in kwargs.items() if not k.startswith("animation")}
    return kwargs, animation, animation_kwargs


def extract_animation_properties(
    objs,
    *,
    animation_maxfps,
    animation_time,
    animation_fps,
    animation_maxframes,
    # pylint: disable=unused-argument
    animation_slider,
):
    """Exctract animation properties"""
    # pylint: disable=import-outside-toplevel
    from magpylib._src.obj_classes.class_Collection import Collection

    path_lengths = []
    for obj in objs:
        subobjs = [obj]
        if isinstance(obj, Collection):
            subobjs.extend(obj.children)
        for subobj in subobjs:
            path_len = getattr(subobj, "_position", np.array((0.0, 0.0, 0.0))).shape[0]
            path_lengths.append(path_len)

    max_pl = max(path_lengths)
    if animation_fps > animation_maxfps:
        warnings.warn(
            f"The set `animation_fps` at {animation_fps} is greater than the max allowed of"
            f" {animation_maxfps}. `animation_fps` will be set to"
            f" {animation_maxfps}. "
            f"You can modify the default value by setting it in "
            "`magpylib.defaults.display.animation.maxfps`"
        )
        animation_fps = animation_maxfps

    maxpos = min(animation_time * animation_fps, animation_maxframes)

    if max_pl <= maxpos:
        path_indices = np.arange(max_pl)
    else:
        round_step = max_pl / (maxpos - 1)
        ar = np.linspace(0, max_pl, max_pl, endpoint=False)
        path_indices = np.unique(np.floor(ar / round_step) * round_step).astype(
            int
        )  # downsampled indices
        path_indices[-1] = (
            max_pl - 1
        )  # make sure the last frame is the last path position

    # calculate exponent of last frame index to avoid digit shift in
    # frame number display during animation
    exp = (
        np.log10(path_indices.max()).astype(int) + 1
        if path_indices.ndim != 0 and path_indices.max() > 0
        else 1
    )

    frame_duration = int(animation_time * 1000 / path_indices.shape[0])
    new_fps = int(1000 / frame_duration)
    if max_pl > animation_maxframes:
        warnings.warn(
            f"The number of frames ({max_pl}) is greater than the max allowed "
            f"of {animation_maxframes}. The `animation_fps` will be set to {new_fps}. "
            f"You can modify the default value by setting it in "
            "`magpylib.defaults.display.animation.maxframes`"
        )

    return path_indices, exp, frame_duration


def draw_frame(
    objs,
    colorsequence=None,
    zoom=0.0,
    autosize=None,
<<<<<<< HEAD
=======
    output="dict",
    mag_color_grad_apt=True,
    extra_backend=False,
>>>>>>> 8c32e55a
    **kwargs,
) -> Tuple:
    """
    Creates traces from input `objs` and provided parameters, updates the size of objects like
    Sensors and Dipoles in `kwargs` depending on the canvas size.

    Returns
    -------
    traces_dicts, kwargs: dict, dict
        returns the traces in a obj/traces_list dictionary and updated kwargs
    """
    if colorsequence is None:
        colorsequence = Config.display.colorsequence
    # dipoles and sensors use autosize, the trace building has to be put at the back of the queue.
    # autosize is calculated from the other traces overall scene range

    style_path_frames = kwargs.get(
        "style_path_frames", [-1]
    )  # get before next func strips style

    flat_objs_props, kwargs = get_flatten_objects_properties(
        *objs, colorsequence=colorsequence, **kwargs
    )
    traces_dict, traces_to_resize_dict, extra_backend_traces = get_row_col_traces(
        flat_objs_props, **kwargs
    )
    traces = [t for tr in traces_dict.values() for t in tr]
    ranges = get_scene_ranges(*traces, zoom=zoom)
    if autosize is None or autosize == "return":
        autosize = np.mean(np.diff(ranges)) / Config.display.autosizefactor

    traces_dict_2, _, extra_backend_traces2 = get_row_col_traces(
        traces_to_resize_dict, autosize=autosize, **kwargs
    )
    traces_dict.update(traces_dict_2)
    extra_backend_traces.extend(extra_backend_traces2)
    traces = group_traces(*[t for tr in traces_dict.values() for t in tr])
    obj_list_2d = [o for o in objs if o["output"] != "model3d"]
    for objs_2d in obj_list_2d:
        traces2d = get_generic_traces_2D(
            **objs_2d,
            style_path_frames=style_path_frames,
            flat_objs_props=flat_objs_props,
        )
        traces.extend(traces2d)
    return traces, autosize, ranges, extra_backend_traces


def get_row_col_traces(flat_objs_props, extra_backend=False, autosize=None, **kwargs):
    """Return traces, traces to resize and extra_backend_traces"""
    # pylint: disable=protected-access
    extra_backend_traces = []
    Sensor = _src.obj_classes.class_Sensor.Sensor
    Dipole = _src.obj_classes.class_misc_Dipole.Dipole
    traces_dict = {}
    traces_to_resize_dict = {}
    for obj, params in flat_objs_props.items():
        params.update(kwargs)
        if autosize is None and isinstance(obj, (Dipole, Sensor)):
            traces_to_resize_dict[obj] = {**params}
            # temporary coordinates to be able to calculate ranges
            x, y, z = obj._position.T
            traces_dict[obj] = [dict(x=x, y=y, z=z)]
        else:
<<<<<<< HEAD
            traces_dict[obj] = []
            rco_obj = params.pop("row_cols")
            for rco in rco_obj:
                params["row"], params["col"] = rco
                out_traces = get_generic_traces(
                    obj, extra_backend=extra_backend, autosize=autosize, **params
                )
                if extra_backend:
                    out_traces, ebt = out_traces.values()
                    extra_backend_traces.extend(ebt)
                traces_dict[obj].extend(out_traces)
    return traces_dict, traces_to_resize_dict, extra_backend_traces
=======
            out_traces = get_generic_traces(
                obj,
                mag_color_grad_apt=mag_color_grad_apt,
                extra_backend=extra_backend,
                **params,
            )
            if extra_backend is not False:
                out_traces, ebt = out_traces
                extra_backend_traces.extend(ebt)
            traces_out[obj] = out_traces
    traces = [t for tr in traces_out.values() for t in tr]
    ranges = get_scene_ranges(*traces, zoom=zoom)
    if autosize is None or autosize == "return":
        autosize = np.mean(np.diff(ranges)) / Config.display.autosizefactor
    for obj, params in traces_to_resize.items():
        out_traces = get_generic_traces(
            obj,
            autosize=autosize,
            mag_color_grad_apt=mag_color_grad_apt,
            extra_backend=extra_backend,
            **params,
        )
        if extra_backend is not False:
            out_traces, ebt = out_traces
            extra_backend_traces.extend(ebt)
        traces_out[obj] = out_traces
    if output == "list":
        traces = [t for tr in traces_out.values() for t in tr]
        traces_out = group_traces(*traces)
    return traces_out, autosize, ranges, extra_backend_traces
>>>>>>> 8c32e55a


def get_frames(
    objs,
    colorsequence=None,
    zoom=1,
    title=None,
    animation=False,
    mag_color_grad_apt=True,
    extra_backend=False,
    **kwargs,
):
    """This is a helper function which generates frames with generic traces to be provided to
    the chosen backend. According to a certain zoom level, all three space direction will be equal
    and match the maximum of the ranges needed to display all objects, including their paths.
    """
    # infer title if necessary
    if objs:
        style = getattr(objs[0]["objects"][0], "style", None)
        label = getattr(style, "label", None)
        title = label if len(objs[0]["objects"]) == 1 else None
    else:
        title = "No objects to be displayed"

    # make sure the number of frames does not exceed the max frames and max frame rate
    # downsample if necessary
    obj_list_semi_flat = format_obj_input(
        [o["objects"] for o in objs], allow="sources+sensors+collections"
    )
    kwargs, animation, animation_kwargs = process_animation_kwargs(
        obj_list_semi_flat, animation=animation, **kwargs
    )
    path_indices = [-1]
    if animation:
        path_indices, exp, frame_duration = extract_animation_properties(
            obj_list_semi_flat, **animation_kwargs
        )

    # create frame for each path index or downsampled path index
    frames = []
    autosize = "return"
    title_str = title
    for i, ind in enumerate(path_indices):
        extra_backend_traces = []
        if animation:
            kwargs["style_path_frames"] = [ind]
            title = "Animation 3D - " if title is None else title
            title_str = f"""{title}path index: {ind+1:0{exp}d}"""
        traces, autosize_init, ranges, extra_backend_traces = draw_frame(
            objs,
            colorsequence,
            zoom,
            autosize=autosize,
<<<<<<< HEAD
=======
            output="list",
>>>>>>> 8c32e55a
            mag_color_grad_apt=mag_color_grad_apt,
            extra_backend=extra_backend,
            **kwargs,
        )
        if i == 0:  # get the dipoles and sensors autosize from first frame
            autosize = autosize_init
        frames.append(
            dict(
                data=traces,
                name=str(ind + 1),
                layout=dict(title=title_str),
                extra_backend_traces=extra_backend_traces,
            )
        )

    clean_legendgroups(frames)
    traces = [t for frame in frames for t in frame["data"]]
    ranges = get_scene_ranges(*traces, zoom=zoom)
    out = {
        "frames": frames,
        "ranges": ranges,
    }
    if animation:
        out.update(
            {
                "frame_duration": frame_duration,
                "path_indices": path_indices,
                "animation_slider": animation_kwargs["animation_slider"],
            }
        )
    return out<|MERGE_RESOLUTION|>--- conflicted
+++ resolved
@@ -41,11 +41,6 @@
 from magpylib._src.display.traces_utility import merge_traces
 from magpylib._src.display.traces_utility import place_and_orient_model3d
 from magpylib._src.display.traces_utility import triangles_area
-<<<<<<< HEAD
-=======
-from magpylib._src.input_checks import check_excitations
-from magpylib._src.style import get_style
->>>>>>> 8c32e55a
 from magpylib._src.style import Markers
 from magpylib._src.utility import format_obj_input
 from magpylib._src.utility import unit_prefix
@@ -243,13 +238,6 @@
     obj,
     pos_orient_inds,
     style=None,
-<<<<<<< HEAD
-=======
-    color=None,
-    size=.5,
-    offset=0.1,
-    symbol="cone",
->>>>>>> 8c32e55a
     **kwargs,
 ) -> dict:
     """
@@ -258,19 +246,12 @@
     """
     # pylint: disable=protected-access
     style = obj.style if style is None else style
-<<<<<<< HEAD
     orient = style.orientation
     size = orient.size
     symbol = orient.symbol
     offset = orient.offset
     color = orient.color
     color = style.color if color is None else color
-=======
-    color = color if style.orientation.color is None else style.orientation.color
-    size = size if style.orientation.size is None else style.orientation.size
-    offset = offset if style.orientation.offset is None else style.orientation.offset
-    symbol = symbol if style.orientation.symbol is None else style.orientation.symbol
->>>>>>> 8c32e55a
     vert = obj.vertices
     vec = np.cross(vert[1] - vert[0], vert[2] - vert[1])
     nvec = vec / np.linalg.norm(vec)
@@ -289,11 +270,7 @@
     traces = []
     make_fn = make_BasePyramid if symbol == "cone" else make_BaseArrow
     vmean = np.mean(vert, axis=0)
-<<<<<<< HEAD
-    vmean -= (1 - offset) * length * nvec
-=======
     vmean -= (1 - offset) * length * nvec * size
->>>>>>> 8c32e55a
     for ind in pos_orient_inds:
         tr = make_fn(
             "plotly-dict",
@@ -472,16 +449,9 @@
             [0, 3, 5],
         ]
         triangles = np.concatenate([triangles, [[3, 4, 5]], side_triangles])
-<<<<<<< HEAD
     style = obj.style if style is None else style
     trace = make_BaseTriangularMesh(
         "plotly-dict", vertices=vert, triangles=triangles, color=style.color
-=======
-
-    style = obj.style if style is None else style
-    trace = make_BaseTriangularMesh(
-        "plotly-dict", vertices=vert, triangles=triangles, color=color
->>>>>>> 8c32e55a
     )
     update_trace_name(trace, "Triangle", "", style)
     update_magnet_mesh(
@@ -619,11 +589,7 @@
     return trace
 
 
-<<<<<<< HEAD
 def make_mag_arrows(obj, pos_orient_inds, style):
-=======
-def make_mag_arrows(obj, pos_orient_inds, style, legendgroup, kwargs):
->>>>>>> 8c32e55a
     """draw direction of magnetization of faced magnets
 
     Parameters
@@ -857,16 +823,6 @@
     from magpylib._src.obj_classes.class_misc_Triangle import Triangle
 
     # parse kwargs into style and non style args
-<<<<<<< HEAD
-=======
-    style = get_style(input_obj, Config, **kwargs)
-    kwargs = {k: v for k, v in kwargs.items() if not k.startswith("style")}
-    kwargs["style"] = style
-    style_color = getattr(style, "color", None)
-    kwargs["color"] = style_color if style_color is not None else color
-    kwargs["opacity"] = style.opacity
-    legendgroup = f"{input_obj}" if legendgroup is None else legendgroup
->>>>>>> 8c32e55a
 
     is_mag_arrows = False
     if getattr(input_obj, "magnetization", None) is not None:
@@ -876,17 +832,6 @@
                 is_mag_arrows = True
             if mag_color_grad_apt and "color" not in mode and mode != "auto":
                 style.magnetization.show = False  # disables color gradient only
-<<<<<<< HEAD
-=======
-
-    # check excitations validity
-    for param in ("magnetization", "arrow"):
-        if getattr(getattr(style, param, None), "show", False):
-            check_excitations([input_obj])
-
-    label = getattr(getattr(input_obj, "style", None), "label", None)
-    label = label if label is not None else str(type(input_obj).__name__)
->>>>>>> 8c32e55a
 
     make_func = input_obj._draw_func
     make_func_kwargs = {"style": style, **kwargs}
@@ -911,11 +856,7 @@
     orientations, positions, pos_orient_inds = get_rot_pos_from_path(
         input_obj, style.path.frames
     )
-<<<<<<< HEAD
     for orient, pos in zip(orientations, positions):
-=======
-    for pos_orient_enum, (orient, pos) in enumerate(zip(orientations, positions)):
->>>>>>> 8c32e55a
         if style.model3d.showdefault and make_func is not None:
             path_traces.append(
                 make_func(position=pos, orientation=orient, **make_func_kwargs)
@@ -959,15 +900,6 @@
                         path_traces_extra_generic_by_type[ttype] = []
                     path_traces_extra_generic_by_type[ttype].append(trace3d)
                 elif extr.backend == extra_backend:
-<<<<<<< HEAD
-=======
-                    showleg = (
-                        showlegend
-                        and pos_orient_enum == 0
-                        and not style.model3d.showdefault
-                    )
-                    showleg = True if showleg is None else showleg
->>>>>>> 8c32e55a
                     trace3d = {
                         "model3d": extr,
                         "position": pos,
@@ -987,27 +919,9 @@
     if trace:
         all_generic_traces.append(trace)
 
-<<<<<<< HEAD
     for traces_extra in path_traces_extra_generic_by_type.values():
         extra_model3d_trace = merge_traces(*traces_extra)
         all_generic_traces.append(extra_model3d_trace)
-=======
-    if is_mag_arrows:
-        traces.append(
-            make_mag_arrows(input_obj, pos_orient_inds, style, legendgroup, kwargs)
-        )
-    if isinstance(input_obj, Triangle) and style.orientation.show:
-        traces.append(
-            make_triangle_orientations(
-                input_obj, pos_orient_inds, legendgroup=legendgroup, **kwargs
-            )
-        )
-
-    out = (traces,)
-    if extra_backend is not False:
-        out += (path_traces_extra_specific_backend,)
-    return out[0] if len(out) == 1 else out
->>>>>>> 8c32e55a
 
     if np.array(input_obj.position).ndim > 1 and style.path.show:
         scatter_path = make_path(input_obj, style)
@@ -1159,12 +1073,6 @@
     colorsequence=None,
     zoom=0.0,
     autosize=None,
-<<<<<<< HEAD
-=======
-    output="dict",
-    mag_color_grad_apt=True,
-    extra_backend=False,
->>>>>>> 8c32e55a
     **kwargs,
 ) -> Tuple:
     """
@@ -1229,7 +1137,6 @@
             x, y, z = obj._position.T
             traces_dict[obj] = [dict(x=x, y=y, z=z)]
         else:
-<<<<<<< HEAD
             traces_dict[obj] = []
             rco_obj = params.pop("row_cols")
             for rco in rco_obj:
@@ -1242,38 +1149,6 @@
                     extra_backend_traces.extend(ebt)
                 traces_dict[obj].extend(out_traces)
     return traces_dict, traces_to_resize_dict, extra_backend_traces
-=======
-            out_traces = get_generic_traces(
-                obj,
-                mag_color_grad_apt=mag_color_grad_apt,
-                extra_backend=extra_backend,
-                **params,
-            )
-            if extra_backend is not False:
-                out_traces, ebt = out_traces
-                extra_backend_traces.extend(ebt)
-            traces_out[obj] = out_traces
-    traces = [t for tr in traces_out.values() for t in tr]
-    ranges = get_scene_ranges(*traces, zoom=zoom)
-    if autosize is None or autosize == "return":
-        autosize = np.mean(np.diff(ranges)) / Config.display.autosizefactor
-    for obj, params in traces_to_resize.items():
-        out_traces = get_generic_traces(
-            obj,
-            autosize=autosize,
-            mag_color_grad_apt=mag_color_grad_apt,
-            extra_backend=extra_backend,
-            **params,
-        )
-        if extra_backend is not False:
-            out_traces, ebt = out_traces
-            extra_backend_traces.extend(ebt)
-        traces_out[obj] = out_traces
-    if output == "list":
-        traces = [t for tr in traces_out.values() for t in tr]
-        traces_out = group_traces(*traces)
-    return traces_out, autosize, ranges, extra_backend_traces
->>>>>>> 8c32e55a
 
 
 def get_frames(
@@ -1327,10 +1202,6 @@
             colorsequence,
             zoom,
             autosize=autosize,
-<<<<<<< HEAD
-=======
-            output="list",
->>>>>>> 8c32e55a
             mag_color_grad_apt=mag_color_grad_apt,
             extra_backend=extra_backend,
             **kwargs,
