--- conflicted
+++ resolved
@@ -50,12 +50,8 @@
     ----------
     backend: str, default='matplotlib'
         Defines the plotting backend to be used by default, if not explicitly set in the `display`
-<<<<<<< HEAD
-        function. Can be one of `['matplotlib', 'plotly', 'pyvista']`
-=======
         function (e.g. 'matplotlib', 'plotly').
         Supported backends are defined in magpylib.SUPPORTED_PLOTTING_BACKENDS
->>>>>>> 20674c50
 
     colorsequence: iterable, default=
             ['#2E91E5', '#E15F99', '#1CA71C', '#FB0D0D', '#DA16FF', '#222A2A',
@@ -85,12 +81,8 @@
     @property
     def backend(self):
         """plotting backend to be used by default, if not explicitly set in the `display`
-<<<<<<< HEAD
-        function. Can be one of `['matplotlib', 'plotly', 'pyvista']`"""
-=======
         function (e.g. 'matplotlib', 'plotly').
         Supported backends are defined in magpylib.SUPPORTED_PLOTTING_BACKENDS"""
->>>>>>> 20674c50
         return self._backend
 
     @backend.setter
