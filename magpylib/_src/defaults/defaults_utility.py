--- conflicted
+++ resolved
@@ -5,12 +5,8 @@
 
 from magpylib._src.defaults.defaults_values import DEFAULTS
 
-<<<<<<< HEAD
 
 SUPPORTED_PLOTTING_BACKENDS = ("matplotlib", "plotly", "pyvista", "mayavi")
-=======
-SUPPORTED_PLOTTING_BACKENDS = ("matplotlib", "plotly", "pyvista")
->>>>>>> 2169f6d3
 
 
 ALLOWED_SYMBOLS = (".", "+", "D", "d", "s", "x", "o")
