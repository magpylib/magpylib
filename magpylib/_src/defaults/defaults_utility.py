"""utilities for creating property classes"""
import collections.abc
from copy import deepcopy

from magpylib._src.defaults.defaults_values import DEFAULTS


<<<<<<< HEAD
SUPPORTED_PLOTTING_BACKENDS = ("matplotlib", "plotly", "matplotlib_old")

MAGPYLIB_FAMILIES = {
    "Line": ("current",),
    "Loop": ("current",),
    "Cuboid": ("magnet",),
    "Cylinder": ("magnet",),
    "Sphere": ("magnet",),
    "CylinderSegment": ("magnet",),
    "Tetrahedron": ("magnet",),
    "Facets": ("magnet",),
    "Sensor": ("sensor",),
    "Dipole": ("dipole",),
    "Marker": ("markers",),
}
=======
SUPPORTED_PLOTTING_BACKENDS = ("matplotlib", "plotly")

>>>>>>> e43979b7

SYMBOLS_MATPLOTLIB_TO_PLOTLY = {
    ".": "circle",
    "o": "circle",
    "+": "cross",
    "D": "diamond",
    "d": "diamond",
    "s": "square",
    "x": "x",
}

LINESTYLES_MATPLOTLIB_TO_PLOTLY = {
    "solid": "solid",
    "-": "solid",
    "dashed": "dash",
    "--": "dash",
    "dashdot": "dashdot",
    "-.": "dashdot",
    "dotted": "dot",
    ".": "dot",
    ":": "dot",
    (0, (1, 1)): "dot",
    "loosely dotted": "longdash",
    "loosely dashdotted": "longdashdot",
}

COLORS_MATPLOTLIB_TO_PLOTLY = {
    "r": "red",
    "g": "green",
    "b": "blue",
    "y": "yellow",
    "m": "magenta",
    "c": "cyan",
    "k": "black",
    "w": "white",
}

SIZE_FACTORS_MATPLOTLIB_TO_PLOTLY = {
    "line_width": 2.2,
    "marker_size": 0.7,
}


def get_defaults_dict(arg=None) -> dict:
    """returns default dict or sub-dict based on `arg`.
    (e.g. `get_defaults_dict('display.style')`)

    Returns
    -------
    dict
        default sub dict
    """

    dict_ = deepcopy(DEFAULTS)
    if arg is not None:
        for v in arg.split("."):
            dict_ = dict_[v]
    return dict_


def update_nested_dict(d, u, same_keys_only=False, replace_None_only=False) -> dict:
    """updates recursively dictionary 'd' from  dictionary 'u'

    Parameters
    ----------
    d : dict
       dictionary to be updated
    u : dict
        dictionary to update with
    same_keys_only : bool, optional
        if `True`, only key found in `d` get updated and no new items are created,
        by default False
    replace_None_only : bool, optional
        if `True`, only key/value pair from `d`where `value=None` get updated from `u`,
        by default False

    Returns
    -------
    dict
        updated dictionary
    """
    for k, v in u.items():
        if not isinstance(d, collections.abc.Mapping):
            if d is None or not replace_None_only:
                d = u
        elif k in d or not same_keys_only:
            if isinstance(v, collections.abc.Mapping):
                r = update_nested_dict(
                    d.get(k, {}),
                    v,
                    same_keys_only=same_keys_only,
                    replace_None_only=replace_None_only,
                )
                d[k] = r
            elif d.get(k, None) is None or not replace_None_only:
                if not same_keys_only or k in d:
                    d[k] = u[k]
    return d


def magic_to_dict(kwargs, separator="_") -> dict:
    """decomposes recursively a dictionary with keys with underscores into a nested dictionary
    example : {'magnet_color':'blue'} -> {'magnet': {'color':'blue'}}
    see: https://plotly.com/python/creating-and-updating-figures/#magic-underscore-notation

    Parameters
    ----------
    kwargs : dict
        dictionary of keys to be decomposed into a nested dictionary

    separator: str, default='_'
        defines the separator to apply the magic parsing with
    Returns
    -------
    dict
        nested dictionary
    """
    assert isinstance(kwargs, dict), "kwargs must be a dictionary"
    assert isinstance(separator, str), "separator must be a string"
    new_kwargs = {}
    for k, v in kwargs.items():
        keys = k.split(separator)
        if len(keys) == 1:
            new_kwargs[keys[0]] = v
        else:
            val = {separator.join(keys[1:]): v}
            if keys[0] in new_kwargs and isinstance(new_kwargs[keys[0]], dict):
                new_kwargs[keys[0]].update(val)
            else:
                new_kwargs[keys[0]] = val
    for k, v in new_kwargs.items():
        if isinstance(v, dict):
            new_kwargs[k] = magic_to_dict(v)
    return new_kwargs


def linearize_dict(kwargs, separator=".") -> dict:
    """linearizes `kwargs` dictionary using the provided `separator
    Parameters
    ----------
    kwargs : dict
        dictionary of keys linearized into an flat dictionary

    separator: str, default='.'
        defines the separator to be applied on the final dictionary keys

    Returns
    -------
    dict
        flat dictionary with keys names using a separator

    Examples
    --------
    >>> from magpylib._src.defaults.defaults_utility import linearize_dict
    >>> from pprint import pprint
    >>> mydict = {
    ...     'line': {'width': 1, 'style': 'solid', 'color': None},
    ...     'marker': {'size': 1, 'symbol': 'o', 'color': None}
    ... }
    >>> flat_dict = linearize_dict(mydict, separator='.')
    >>> pprint(flat_dict)
    {'line.color': None,
     'line.style': 'solid',
     'line.width': 1,
     'marker.color': None,
     'marker.size': 1,
     'marker.symbol': 'o'}
    """
    assert isinstance(kwargs, dict), "kwargs must be a dictionary"
    assert isinstance(separator, str), "separator must be a string"
    dict_ = {}
    for k, v in kwargs.items():
        if isinstance(v, dict):
            d = linearize_dict(v, separator=separator)
            for key, val in d.items():
                dict_[f"{k}{separator}{key}"] = val
        else:
            dict_[k] = v
    return dict_


def color_validator(color_input, allow_None=True, parent_name=""):
    """validates color inputs based on chosen `backend', allows `None` by default.

    Parameters
    ----------
    color_input : str
        color input as string
    allow_None : bool, optional
        if `True` `color_input` can be `None`, by default True
    parent_name : str, optional
        name of the parent class of the validator, by default ""

    Returns
    -------
    color_input
        returns input if validation succeeds

    Raises
    ------
    ValueError
        raises ValueError inf validation fails
    """
    color_input_original = color_input
    if not allow_None or color_input is not None:
        # pylint: disable=import-outside-toplevel
        color_input = COLORS_MATPLOTLIB_TO_PLOTLY.get(color_input, color_input)
        import re

        hex_fail = True
        # pylint: disable=W0702
        try:  # check if greyscale
            c = float(color_input)
            if c < 0 or c > 1:
                msg = (
                    "When setting a grey tone, value must be between 0 and 1"
                    f"""\n   Received value: '{color_input_original}'"""
                )
                raise ValueError(msg)
            c = int(c * 255)
            color_input = f"#{c:02x}{c:02x}{c:02x}"
        except:
            pass

        if isinstance(color_input, (tuple, list)):

            if len(color_input) == 4:  # do not allow opacity values for now
                color_input = color_input[:-1]
            if len(color_input) != 3:
                raise ValueError(
                    "Input color must be of shape (3,) or (4,)."
                    f"Instead received {color_input}"
                )
            # transform matplotlib colors scaled from 0-1 to rgb colors
            if not isinstance(color_input[0], int):
                color_input = [int(255 * c) for c in color_input]
            c = tuple(color_input)
            color_input = f"#{c[0]:02x}{c[1]:02x}{c[2]:02x}"

        if isinstance(color_input, str):
            color_input = color_input.replace(" ", "").lower()
            if color_input.startswith("rgb"):
                try:
                    c = color_input[4:-1].split(",")
                    c = tuple(int(c) for c in c)
                    color_input = f"#{c[0]:02x}{c[1]:02x}{c[2]:02x}"
                except:
                    pass
            re_hex = re.compile(r"#([A-Fa-f0-9]{6}|[A-Fa-f0-9]{3})")
            hex_fail = not re_hex.fullmatch(color_input)

        from matplotlib.colors import CSS4_COLORS as mcolors

        if hex_fail and str(color_input) not in mcolors:
            raise ValueError(
                f"""\nInvalid value of type '{type(color_input)}' """
                f"""received for the color property of {parent_name}"""
                f"""\n   Received value: '{color_input_original}'"""
                f"""\n\nThe 'color' property is a color and may be specified as:\n"""
                """    - A hex string (e.g. '#ff0000')\n"""
                """    - A rgb string (e.g. 'rgb(185,204,255))\n"""
                """    - A rgb tuple (e.g. (120,125,126))\n"""
                """    - A number between 0 and 1 (for grey scale) (e.g. '.5' or .8)\n"""
                f"""    - A named CSS color:\n{list(mcolors.keys())}"""
            )
    return color_input


def validate_property_class(val, name, class_, parent):
    """validator for sub property"""
    if isinstance(val, dict):
        val = class_(**val)
    elif val is None:
        val = class_()
    if not isinstance(val, class_):
        raise ValueError(
            f"the `{name}` property of `{type(parent).__name__}` must be an instance \n"
            f"of `{class_}` or a dictionary with equivalent key/value pairs \n"
            f"but received {repr(val)} instead"
        )
    return val


def validate_style_keys(style_kwargs):
    """validates style kwargs based on key up to first underscore.
    checks in the defaults structures the generally available style keys"""
    styles_by_family = get_defaults_dict("display.style")
    valid_keys = {key for v in styles_by_family.values() for key in v}
    level0_style_keys = {k.split("_")[0]: k for k in style_kwargs}
    kwargs_diff = set(level0_style_keys).difference(valid_keys)
    invalid_keys = {level0_style_keys[k] for k in kwargs_diff}
    if invalid_keys:
        raise ValueError(
            f"Following arguments are invalid style properties: `{invalid_keys}`\n"
            f"\n Available style properties are: `{valid_keys}`"
        )
    return style_kwargs


class MagicProperties:
    """
    Base Class to represent only the property attributes defined at initialization, after which the
    class is frozen. This prevents user to create any attributes that are not defined as properties.

    Raises
    ------
    AttributeError
        raises AttributeError if the object is not a property
    """ """"""

    __isfrozen = False

    def __init__(self, **kwargs):
        input_dict = {k: None for k in self._property_names_generator()}
        if kwargs:
            magic_kwargs = magic_to_dict(kwargs)
            diff = set(magic_kwargs.keys()).difference(set(input_dict.keys()))
            for attr in diff:
                raise AttributeError(
                    f"{type(self).__name__} has no property '{attr}'"
                    f"\n Available properties are: {list(self._property_names_generator())}"
                )
            input_dict.update(magic_kwargs)
        for k, v in input_dict.items():
            setattr(self, k, v)
        self._freeze()

    def __setattr__(self, key, value):
        if self.__isfrozen and not hasattr(self, key):
            raise AttributeError(
                f"{type(self).__name__} has no property '{key}'"
                f"\n Available properties are: {list(self._property_names_generator())}"
            )
        object.__setattr__(self, key, value)

    def _freeze(self):
        self.__isfrozen = True

    def _property_names_generator(self):
        """returns a generator with class properties only"""
        return (
            attr
            for attr in dir(self)
            if isinstance(getattr(type(self), attr, None), property)
        )

    def __repr__(self):
        params = self._property_names_generator()
        dict_str = ", ".join(f"{k}={repr(getattr(self,k))}" for k in params)
        return f"{type(self).__name__}({dict_str})"

    def as_dict(self, flatten=False, separator="."):
        """
        returns recursively a nested dictionary with all properties objects of the class

        Parameters
        ----------
        flatten: bool
            If `True`, the nested dictionary gets flatten out with provided separator for the
            dictionary keys

        separator: str
            the separator to be used when flattening the dictionary. Only applies if
            `flatten=True`
        """
        params = self._property_names_generator()
        dict_ = {}
        for k in params:
            val = getattr(self, k)
            if hasattr(val, "as_dict"):
                dict_[k] = val.as_dict()
            else:
                dict_[k] = val
        if flatten:
            dict_ = linearize_dict(dict_, separator=separator)
        return dict_

    def update(
        self, arg=None, _match_properties=True, _replace_None_only=False, **kwargs
    ):
        """
        Updates the class properties with provided arguments, supports magic underscore notation

        Parameters
        ----------

        _match_properties: bool
            If `True`, checks if provided properties over keyword arguments are matching the current
            object properties. An error is raised if a non-matching property is found.
            If `False`, the `update` method does not raise any error when an argument is not
            matching a property.

        _replace_None_only:
            updates matching properties that are equal to `None` (not already been set)


        Returns
        -------
        self
        """
        if arg is None:
            arg = {}
        if kwargs:
            arg.update(kwargs)
        arg = magic_to_dict(arg)
        current_dict = self.as_dict()
        new_dict = update_nested_dict(
            current_dict,
            arg,
            same_keys_only=not _match_properties,
            replace_None_only=_replace_None_only,
        )
        for k, v in new_dict.items():
            setattr(self, k, v)
        return self

    def copy(self):
        """returns a copy of the current class instance"""
        return deepcopy(self)<|MERGE_RESOLUTION|>--- conflicted
+++ resolved
@@ -5,26 +5,8 @@
 from magpylib._src.defaults.defaults_values import DEFAULTS
 
 
-<<<<<<< HEAD
-SUPPORTED_PLOTTING_BACKENDS = ("matplotlib", "plotly", "matplotlib_old")
-
-MAGPYLIB_FAMILIES = {
-    "Line": ("current",),
-    "Loop": ("current",),
-    "Cuboid": ("magnet",),
-    "Cylinder": ("magnet",),
-    "Sphere": ("magnet",),
-    "CylinderSegment": ("magnet",),
-    "Tetrahedron": ("magnet",),
-    "Facets": ("magnet",),
-    "Sensor": ("sensor",),
-    "Dipole": ("dipole",),
-    "Marker": ("markers",),
-}
-=======
 SUPPORTED_PLOTTING_BACKENDS = ("matplotlib", "plotly")
 
->>>>>>> e43979b7
 
 SYMBOLS_MATPLOTLIB_TO_PLOTLY = {
     ".": "circle",
