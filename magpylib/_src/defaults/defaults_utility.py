"""utilities for creating property classes"""
import collections.abc
from copy import deepcopy

from magpylib._src.defaults.defaults_values import DEFAULTS


<<<<<<< HEAD
SUPPORTED_PLOTTING_BACKENDS = (
    "matplotlib",
    "plotly",
    "matplotlib_old",
    "mayavi",
)

MAGPYLIB_FAMILIES = {
    "Line": ("current",),
    "Loop": ("current",),
    "Cuboid": ("magnet",),
    "Cylinder": ("magnet",),
    "Sphere": ("magnet",),
    "CylinderSegment": ("magnet",),
    "Sensor": ("sensor",),
    "Dipole": ("dipole",),
    "Marker": ("markers",),
}
=======
SUPPORTED_PLOTTING_BACKENDS = ("matplotlib", "plotly", "pyvista")

>>>>>>> 71b90f85

SYMBOLS_MATPLOTLIB_TO_PLOTLY = {
    ".": "circle",
    "o": "circle",
    "+": "cross",
    "D": "diamond",
    "d": "diamond",
    "s": "square",
    "x": "x",
}

LINESTYLES_MATPLOTLIB_TO_PLOTLY = {
    "solid": "solid",
    "-": "solid",
    "dashed": "dash",
    "--": "dash",
    "dashdot": "dashdot",
    "-.": "dashdot",
    "dotted": "dot",
    ".": "dot",
    ":": "dot",
    (0, (1, 1)): "dot",
    "loosely dotted": "longdash",
    "loosely dashdotted": "longdashdot",
}

COLORS_MATPLOTLIB_TO_PLOTLY = {
    "r": "red",
    "g": "green",
    "b": "blue",
    "y": "yellow",
    "m": "magenta",
    "c": "cyan",
    "k": "black",
    "w": "white",
}

SIZE_FACTORS_MATPLOTLIB_TO_PLOTLY = {
    "line_width": 2.2,
    "marker_size": 0.7,
}


def get_defaults_dict(arg=None) -> dict:
    """returns default dict or sub-dict based on `arg`.
    (e.g. `get_defaults_dict('display.style')`)

    Returns
    -------
    dict
        default sub dict
    """

    dict_ = deepcopy(DEFAULTS)
    if arg is not None:
        for v in arg.split("."):
            dict_ = dict_[v]
    return dict_


def update_nested_dict(d, u, same_keys_only=False, replace_None_only=False) -> dict:
    """updates recursively dictionary 'd' from  dictionary 'u'

    Parameters
    ----------
    d : dict
       dictionary to be updated
    u : dict
        dictionary to update with
    same_keys_only : bool, optional
        if `True`, only key found in `d` get updated and no new items are created,
        by default False
    replace_None_only : bool, optional
        if `True`, only key/value pair from `d`where `value=None` get updated from `u`,
        by default False

    Returns
    -------
    dict
        updated dictionary
    """
    for k, v in u.items():
        if not isinstance(d, collections.abc.Mapping):
            if d is None or not replace_None_only:
                d = u
        elif k in d or not same_keys_only:
            if isinstance(v, collections.abc.Mapping):
                r = update_nested_dict(
                    d.get(k, {}),
                    v,
                    same_keys_only=same_keys_only,
                    replace_None_only=replace_None_only,
                )
                d[k] = r
            elif d.get(k, None) is None or not replace_None_only:
                if not same_keys_only or k in d:
                    d[k] = u[k]
    return d


def magic_to_dict(kwargs, separator="_") -> dict:
    """decomposes recursively a dictionary with keys with underscores into a nested dictionary
    example : {'magnet_color':'blue'} -> {'magnet': {'color':'blue'}}
    see: https://plotly.com/python/creating-and-updating-figures/#magic-underscore-notation

    Parameters
    ----------
    kwargs : dict
        dictionary of keys to be decomposed into a nested dictionary

    separator: str, default='_'
        defines the separator to apply the magic parsing with
    Returns
    -------
    dict
        nested dictionary
    """
    assert isinstance(kwargs, dict), "kwargs must be a dictionary"
    assert isinstance(separator, str), "separator must be a string"
    new_kwargs = {}
    for k, v in kwargs.items():
        keys = k.split(separator)
        if len(keys) == 1:
            new_kwargs[keys[0]] = v
        else:
            val = {separator.join(keys[1:]): v}
            if keys[0] in new_kwargs and isinstance(new_kwargs[keys[0]], dict):
                new_kwargs[keys[0]].update(val)
            else:
                new_kwargs[keys[0]] = val
    for k, v in new_kwargs.items():
        if isinstance(v, dict):
            new_kwargs[k] = magic_to_dict(v)
    return new_kwargs


def linearize_dict(kwargs, separator=".") -> dict:
    """linearizes `kwargs` dictionary using the provided `separator
    Parameters
    ----------
    kwargs : dict
        dictionary of keys linearized into an flat dictionary

    separator: str, default='.'
        defines the separator to be applied on the final dictionary keys

    Returns
    -------
    dict
        flat dictionary with keys names using a separator

    Examples
    --------
    >>> from magpylib._src.defaults.defaults_utility import linearize_dict
    >>> from pprint import pprint
    >>> mydict = {
    ...     'line': {'width': 1, 'style': 'solid', 'color': None},
    ...     'marker': {'size': 1, 'symbol': 'o', 'color': None}
    ... }
    >>> flat_dict = linearize_dict(mydict, separator='.')
    >>> pprint(flat_dict)
    {'line.color': None,
     'line.style': 'solid',
     'line.width': 1,
     'marker.color': None,
     'marker.size': 1,
     'marker.symbol': 'o'}
    """
    assert isinstance(kwargs, dict), "kwargs must be a dictionary"
    assert isinstance(separator, str), "separator must be a string"
    dict_ = {}
    for k, v in kwargs.items():
        if isinstance(v, dict):
            d = linearize_dict(v, separator=separator)
            for key, val in d.items():
                dict_[f"{k}{separator}{key}"] = val
        else:
            dict_[k] = v
    return dict_


def color_validator(color_input, allow_None=True, parent_name=""):
    """validates color inputs based on chosen `backend', allows `None` by default.

    Parameters
    ----------
    color_input : str
        color input as string
    allow_None : bool, optional
        if `True` `color_input` can be `None`, by default True
    parent_name : str, optional
        name of the parent class of the validator, by default ""

    Returns
    -------
    color_input
        returns input if validation succeeds

    Raises
    ------
    ValueError
        raises ValueError inf validation fails
    """
    color_input_original = color_input
    if not allow_None or color_input is not None:
        # pylint: disable=import-outside-toplevel
        color_input = COLORS_MATPLOTLIB_TO_PLOTLY.get(color_input, color_input)
        import re

        hex_fail = True
        # pylint: disable=W0702
        try:  # check if greyscale
            c = float(color_input)
            if c < 0 or c > 1:
                msg = (
                    "When setting a grey tone, value must be between 0 and 1"
                    f"""\n   Received value: '{color_input_original}'"""
                )
                raise ValueError(msg)
            c = int(c * 255)
            color_input = f"#{c:02x}{c:02x}{c:02x}"
        except:
            pass

        if isinstance(color_input, (tuple, list)):

            if len(color_input) == 4:  # do not allow opacity values for now
                color_input = color_input[:-1]
            if len(color_input) != 3:
                raise ValueError(
                    "Input color must be of shape (3,) or (4,)."
                    f"Instead received {color_input}"
                )
            # transform matplotlib colors scaled from 0-1 to rgb colors
            if not isinstance(color_input[0], int):
                color_input = [int(255 * c) for c in color_input]
            c = tuple(color_input)
            color_input = f"#{c[0]:02x}{c[1]:02x}{c[2]:02x}"

        if isinstance(color_input, str):
            color_input = color_input.replace(" ", "").lower()
            if color_input.startswith("rgb"):
                try:
                    c = color_input[4:-1].split(",")
                    c = tuple(int(c) for c in c)
                    color_input = f"#{c[0]:02x}{c[1]:02x}{c[2]:02x}"
                except:
                    pass
            re_hex = re.compile(r"#([A-Fa-f0-9]{6}|[A-Fa-f0-9]{3})")
            hex_fail = not re_hex.fullmatch(color_input)

        from matplotlib.colors import CSS4_COLORS as mcolors

        if hex_fail and str(color_input) not in mcolors:
            raise ValueError(
                f"""\nInvalid value of type '{type(color_input)}' """
                f"""received for the color property of {parent_name}"""
                f"""\n   Received value: '{color_input_original}'"""
                f"""\n\nThe 'color' property is a color and may be specified as:\n"""
                """    - A hex string (e.g. '#ff0000')\n"""
                """    - A rgb string (e.g. 'rgb(185,204,255))\n"""
                """    - A rgb tuple (e.g. (120,125,126))\n"""
                """    - A number between 0 and 1 (for grey scale) (e.g. '.5' or .8)\n"""
                f"""    - A named CSS color:\n{list(mcolors.keys())}"""
            )
    return color_input


def validate_property_class(val, name, class_, parent):
    """validator for sub property"""
    if isinstance(val, dict):
        val = class_(**val)
    elif val is None:
        val = class_()
    if not isinstance(val, class_):
        raise ValueError(
            f"the `{name}` property of `{type(parent).__name__}` must be an instance \n"
            f"of `{class_}` or a dictionary with equivalent key/value pairs \n"
            f"but received {repr(val)} instead"
        )
    return val


def validate_style_keys(style_kwargs):
    """validates style kwargs based on key up to first underscore.
    checks in the defaults structures the generally available style keys"""
    styles_by_family = get_defaults_dict("display.style")
    valid_keys = {key for v in styles_by_family.values() for key in v}
    level0_style_keys = {k.split("_")[0]: k for k in style_kwargs}
    kwargs_diff = set(level0_style_keys).difference(valid_keys)
    invalid_keys = {level0_style_keys[k] for k in kwargs_diff}
    if invalid_keys:
        raise ValueError(
            f"Following arguments are invalid style properties: `{invalid_keys}`\n"
            f"\n Available style properties are: `{valid_keys}`"
        )
    return style_kwargs


class MagicProperties:
    """
    Base Class to represent only the property attributes defined at initialization, after which the
    class is frozen. This prevents user to create any attributes that are not defined as properties.

    Raises
    ------
    AttributeError
        raises AttributeError if the object is not a property
    """ """"""

    __isfrozen = False

    def __init__(self, **kwargs):
        input_dict = {k: None for k in self._property_names_generator()}
        if kwargs:
            magic_kwargs = magic_to_dict(kwargs)
            diff = set(magic_kwargs.keys()).difference(set(input_dict.keys()))
            for attr in diff:
                raise AttributeError(
                    f"{type(self).__name__} has no property '{attr}'"
                    f"\n Available properties are: {list(self._property_names_generator())}"
                )
            input_dict.update(magic_kwargs)
        for k, v in input_dict.items():
            setattr(self, k, v)
        self._freeze()

    def __setattr__(self, key, value):
        if self.__isfrozen and not hasattr(self, key):
            raise AttributeError(
                f"{type(self).__name__} has no property '{key}'"
                f"\n Available properties are: {list(self._property_names_generator())}"
            )
        object.__setattr__(self, key, value)

    def _freeze(self):
        self.__isfrozen = True

    def _property_names_generator(self):
        """returns a generator with class properties only"""
        return (
            attr
            for attr in dir(self)
            if isinstance(getattr(type(self), attr, None), property)
        )

    def __repr__(self):
        params = self._property_names_generator()
        dict_str = ", ".join(f"{k}={repr(getattr(self,k))}" for k in params)
        return f"{type(self).__name__}({dict_str})"

    def as_dict(self, flatten=False, separator="."):
        """
        returns recursively a nested dictionary with all properties objects of the class

        Parameters
        ----------
        flatten: bool
            If `True`, the nested dictionary gets flatten out with provided separator for the
            dictionary keys

        separator: str
            the separator to be used when flattening the dictionary. Only applies if
            `flatten=True`
        """
        params = self._property_names_generator()
        dict_ = {}
        for k in params:
            val = getattr(self, k)
            if hasattr(val, "as_dict"):
                dict_[k] = val.as_dict()
            else:
                dict_[k] = val
        if flatten:
            dict_ = linearize_dict(dict_, separator=separator)
        return dict_

    def update(
        self, arg=None, _match_properties=True, _replace_None_only=False, **kwargs
    ):
        """
        Updates the class properties with provided arguments, supports magic underscore notation

        Parameters
        ----------

        _match_properties: bool
            If `True`, checks if provided properties over keyword arguments are matching the current
            object properties. An error is raised if a non-matching property is found.
            If `False`, the `update` method does not raise any error when an argument is not
            matching a property.

        _replace_None_only:
            updates matching properties that are equal to `None` (not already been set)


        Returns
        -------
        self
        """
        if arg is None:
            arg = {}
        if kwargs:
            arg.update(kwargs)
        arg = magic_to_dict(arg)
        current_dict = self.as_dict()
        new_dict = update_nested_dict(
            current_dict,
            arg,
            same_keys_only=not _match_properties,
            replace_None_only=_replace_None_only,
        )
        for k, v in new_dict.items():
            setattr(self, k, v)
        return self

    def copy(self):
        """returns a copy of the current class instance"""
        return deepcopy(self)<|MERGE_RESOLUTION|>--- conflicted
+++ resolved
@@ -5,29 +5,8 @@
 from magpylib._src.defaults.defaults_values import DEFAULTS
 
 
-<<<<<<< HEAD
-SUPPORTED_PLOTTING_BACKENDS = (
-    "matplotlib",
-    "plotly",
-    "matplotlib_old",
-    "mayavi",
-)
-
-MAGPYLIB_FAMILIES = {
-    "Line": ("current",),
-    "Loop": ("current",),
-    "Cuboid": ("magnet",),
-    "Cylinder": ("magnet",),
-    "Sphere": ("magnet",),
-    "CylinderSegment": ("magnet",),
-    "Sensor": ("sensor",),
-    "Dipole": ("dipole",),
-    "Marker": ("markers",),
-}
-=======
-SUPPORTED_PLOTTING_BACKENDS = ("matplotlib", "plotly", "pyvista")
-
->>>>>>> 71b90f85
+SUPPORTED_PLOTTING_BACKENDS = ("matplotlib", "plotly", "pyvista", "mayavi")
+
 
 SYMBOLS_MATPLOTLIB_TO_PLOTLY = {
     ".": "circle",
