--- conflicted
+++ resolved
@@ -1,207 +1,132 @@
-"""
-Implementation for the magnetic field of homogeneously
-magnetized tetrahedra. Computation details in function docstrings.
-"""
-
-import numpy as np
-from scipy.constants import mu_0 as MU0
-
-from magpylib._src.fields.field_BH_triangle import BHJM_triangle
-from magpylib._src.input_checks import check_field_input
-from magpylib._src.utility import convert_HBMJ
-
-
-def check_chirality(points: np.ndarray) -> np.ndarray:
-    """
-    Checks if quadruple of points (p0,p1,p2,p3) that forms tetrahedron is arranged in a way
-    that the vectors p0p1, p0p2, p0p3 form a right-handed system
-
-    Parameters
-    -----------
-    points: 3d-array of shape (m x 4 x 3)
-            m...number of tetrahedrons
-
-    Returns
-    ----------
-    new list of points, where p2 and p3 are possibly exchanged so that all
-    tetrahedron is given in a right-handed system.
-    """
-
-    vecs = np.zeros((len(points), 3, 3))
-    vecs[:, :, 0] = points[:, 1, :] - points[:, 0, :]
-    vecs[:, :, 1] = points[:, 2, :] - points[:, 0, :]
-    vecs[:, :, 2] = points[:, 3, :] - points[:, 0, :]
-
-    dets = np.linalg.det(vecs)
-    dets_neg = dets < 0
-
-    if np.any(dets_neg):
-        points[dets_neg, 2:, :] = points[dets_neg, 3:1:-1, :]
-
-    return points
-
-
-def point_inside(points: np.ndarray, vertices: np.ndarray, in_out: str) -> np.ndarray:
-    """
-    Takes points, as well as the vertices of a tetrahedra.
-    Returns boolean array indicating whether the points are inside the tetrahedra.
-    """
-    if in_out == "inside":
-        return np.array([True] * len(points))
-
-    if in_out == "outside":
-        return np.array([False] * len(points))
-
-    mat = vertices[:, 1:].swapaxes(0, 1) - vertices[:, 0]
-    mat = np.transpose(mat.swapaxes(0, 1), (0, 2, 1))
-
-    tetra = np.linalg.inv(mat)
-    newp = np.matmul(tetra, np.reshape(points - vertices[:, 0, :], (*points.shape, 1)))
-    inside = (
-        np.all(newp >= 0, axis=1)
-        & np.all(newp <= 1, axis=1)
-        & (np.sum(newp, axis=1) <= 1)
-    ).flatten()
-
-    return inside
-
-
-def BHJM_magnet_tetrahedron(
-    field: str,
-    observers: np.ndarray,
-    vertices: np.ndarray,
-    polarization: np.ndarray,
-    in_out="auto",
-) -> np.ndarray:
-    """
-    - compute tetrahedron field from Triangle field
-    - translate to BHJM
-    - treat special cases
-    """
-
-    check_field_input(field)
-
-<<<<<<< HEAD
-    in_out: {'auto', 'inside', 'outside'}
-        Specify the location of the observers relative to the magnet body, affecting the calculation
-        of the magnetic field. The options are:
-        - 'auto': The location (inside or outside the cuboid) is determined automatically for each
-          observer.
-        - 'inside': All observers are considered to be inside the cuboid; use this for performance
-          optimization if applicable.
-        - 'outside': All observers are considered to be outside the cuboid; use this for performance
-          optimization if applicable.
-        Choosing 'auto' is fail-safe but may be computationally intensive if the mix of observer
-        locations is unknown.
-
-    Returns
-    -------
-    B-field or H-field: ndarray, shape (n,3)
-        B- or H-field of source in Cartesian coordinates in units of T or A/m.
-
-    Examples
-    --------
-    Compute the B-field of two different tetrahedron-observer instances
-
-    >>> import numpy as np
-    >>> import magpylib as magpy
-    >>> B = magpy.core.magnet_tetrahedron_field(
-    ...     field='B',
-    ...     observers=np.array([(1,2,3), (2,3,4)]),
-    ...     vertices=np.array([((-1,0,0), (1,-1,0), (1,1,0), (0,0,1))]*2),
-    ...     polarization=np.array([(222,333,444), (111,112,113)]),
-    ... )
-    >>> print(B)
-    [[0.19075398 0.8240532  1.18170862]
-     [0.03125701 0.08445416 0.1178967 ]]
-
-    Notes
-    -----
-    Advanced unit use: The input unit of magnetization and polarization
-    gives the output unit of H and B. All results are independent of the
-    length input units. One must be careful, however, to use consistently
-    the same length unit throughout a script.
-
-    The tetrahedron is built up via 4 faces applying the Triangle class, making sure that
-    all normal vectors point outwards, and providing inside-outside evaluation to
-    distinguish between B- and H-field.
-    """
-
-    check_field_input(field)
-=======
-    # allocate - try not to generate more arrays
-    BHJM = polarization.astype(float)
-
-    if field == "J":
-        mask_inside = point_inside(observers, vertices, in_out)
-        BHJM[~mask_inside] = 0
-        return BHJM
->>>>>>> ccf11c35
-
-    if field == "M":
-        mask_inside = point_inside(observers, vertices, in_out)
-        BHJM[~mask_inside] = 0
-        return BHJM / MU0
-
-    vertices = check_chirality(vertices)
-<<<<<<< HEAD
-    mask_inside = None
-    if in_out == "auto" and field != "H":
-        mask_inside = point_inside(observers, vertices)
-    elif in_out != "auto":
-        val = in_out == "inside"
-        mask_inside = np.full(len(observers), val)
-
-    if field in "MJ":
-        return convert_HBMJ(
-            output_field_type=field,
-            polarization=polarization,
-            mask_inside=mask_inside,
-        )
-=======
->>>>>>> ccf11c35
-
-    tri_vertices = np.concatenate(
-        (
-            vertices[:, (0, 2, 1), :],
-            vertices[:, (0, 1, 3), :],
-            vertices[:, (1, 2, 3), :],
-            vertices[:, (0, 3, 2), :],
-        ),
-        axis=0,
-    )
-    tri_field = BHJM_triangle(
-        field=field,
-        observers=np.tile(observers, (4, 1)),
-        vertices=tri_vertices,
-        polarization=np.tile(polarization, (4, 1)),
-    )
-    n = len(observers)
-    BHJM = (  # slightly faster than reshape + sum
-        tri_field[:n]
-        + tri_field[n : 2 * n]
-        + tri_field[2 * n : 3 * n]
-        + tri_field[3 * n :]
-    )
-
-    if field == "H":
-<<<<<<< HEAD
-        return tetra_field
-
-    # if B, and inside magnet add polarization vector
-    tetra_field[mask_inside] += polarization[mask_inside]
-    return tetra_field
-
-=======
-        return BHJM
-
-    if field == "B":
-        mask_inside = point_inside(observers, vertices, in_out)
-        BHJM[mask_inside] += polarization[mask_inside]
-        return BHJM
-
-    raise ValueError(  # pragma: no cover
-        "`output_field_type` must be one of ('B', 'H', 'M', 'J'), " f"got {field!r}"
-    )
-
->>>>>>> ccf11c35
+"""
+Implementation for the magnetic field of homogeneously
+magnetized tetrahedra. Computation details in function docstrings.
+"""
+
+import numpy as np
+from scipy.constants import mu_0 as MU0
+
+from magpylib._src.fields.field_BH_triangle import BHJM_triangle
+from magpylib._src.input_checks import check_field_input
+from magpylib._src.utility import convert_HBMJ
+
+
+def check_chirality(points: np.ndarray) -> np.ndarray:
+    """
+    Checks if quadruple of points (p0,p1,p2,p3) that forms tetrahedron is arranged in a way
+    that the vectors p0p1, p0p2, p0p3 form a right-handed system
+
+    Parameters
+    -----------
+    points: 3d-array of shape (m x 4 x 3)
+            m...number of tetrahedrons
+
+    Returns
+    ----------
+    new list of points, where p2 and p3 are possibly exchanged so that all
+    tetrahedron is given in a right-handed system.
+    """
+
+    vecs = np.zeros((len(points), 3, 3))
+    vecs[:, :, 0] = points[:, 1, :] - points[:, 0, :]
+    vecs[:, :, 1] = points[:, 2, :] - points[:, 0, :]
+    vecs[:, :, 2] = points[:, 3, :] - points[:, 0, :]
+
+    dets = np.linalg.det(vecs)
+    dets_neg = dets < 0
+
+    if np.any(dets_neg):
+        points[dets_neg, 2:, :] = points[dets_neg, 3:1:-1, :]
+
+    return points
+
+
+def point_inside(points: np.ndarray, vertices: np.ndarray, in_out: str) -> np.ndarray:
+    """
+    Takes points, as well as the vertices of a tetrahedra.
+    Returns boolean array indicating whether the points are inside the tetrahedra.
+    """
+    if in_out == "inside":
+        return np.array([True] * len(points))
+
+    if in_out == "outside":
+        return np.array([False] * len(points))
+
+    mat = vertices[:, 1:].swapaxes(0, 1) - vertices[:, 0]
+    mat = np.transpose(mat.swapaxes(0, 1), (0, 2, 1))
+
+    tetra = np.linalg.inv(mat)
+    newp = np.matmul(tetra, np.reshape(points - vertices[:, 0, :], (*points.shape, 1)))
+    inside = (
+        np.all(newp >= 0, axis=1)
+        & np.all(newp <= 1, axis=1)
+        & (np.sum(newp, axis=1) <= 1)
+    ).flatten()
+
+    return inside
+
+
+def BHJM_magnet_tetrahedron(
+    field: str,
+    observers: np.ndarray,
+    vertices: np.ndarray,
+    polarization: np.ndarray,
+    in_out="auto",
+) -> np.ndarray:
+    """
+    - compute tetrahedron field from Triangle field
+    - translate to BHJM
+    - treat special cases
+    """
+
+    check_field_input(field)
+
+    # allocate - try not to generate more arrays
+    BHJM = polarization.astype(float)
+
+    if field == "J":
+        mask_inside = point_inside(observers, vertices, in_out)
+        BHJM[~mask_inside] = 0
+        return BHJM
+
+    if field == "M":
+        mask_inside = point_inside(observers, vertices, in_out)
+        BHJM[~mask_inside] = 0
+        return BHJM / MU0
+
+    vertices = check_chirality(vertices)
+
+    tri_vertices = np.concatenate(
+        (
+            vertices[:, (0, 2, 1), :],
+            vertices[:, (0, 1, 3), :],
+            vertices[:, (1, 2, 3), :],
+            vertices[:, (0, 3, 2), :],
+        ),
+        axis=0,
+    )
+    tri_field = BHJM_triangle(
+        field=field,
+        observers=np.tile(observers, (4, 1)),
+        vertices=tri_vertices,
+        polarization=np.tile(polarization, (4, 1)),
+    )
+    n = len(observers)
+    BHJM = (  # slightly faster than reshape + sum
+        tri_field[:n]
+        + tri_field[n : 2 * n]
+        + tri_field[2 * n : 3 * n]
+        + tri_field[3 * n :]
+    )
+
+    if field == "H":
+        return BHJM
+
+    if field == "B":
+        mask_inside = point_inside(observers, vertices, in_out)
+        BHJM[mask_inside] += polarization[mask_inside]
+        return BHJM
+
+    raise ValueError(  # pragma: no cover
+        "`output_field_type` must be one of ('B', 'H', 'M', 'J'), " f"got {field!r}"
+    )