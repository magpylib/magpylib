--- conflicted
+++ resolved
@@ -155,14 +155,9 @@
     # format observer inputs:
     #   allow only bare sensor, collection, pos_vec or list thereof
     #   transform input into an ordered list of sensors (pos_vec->pixel)
-<<<<<<< HEAD
-    #   check if all pixel shapes are similar.
-    pixel_agg = check_pixel_agg(pixel_agg)
-=======
     #   check if all pixel shapes are similar - or else if pixel_agg is given
     pixel_agg = kwargs.get("pixel_agg", None)
     pixel_agg_func = check_format_pixel_agg(pixel_agg)
->>>>>>> 99a0a354
     sensors, pix_shapes = check_format_input_observers(observers, pixel_agg)
     pix_nums = [
         int(np.product(ps[:-1])) for ps in pix_shapes
@@ -231,11 +226,7 @@
     groups = {}
     for ind, src in enumerate(src_list):
         if src._object_type == "CustomSource":
-<<<<<<< HEAD
-            group_key = src.field_B_lambda if field == "B" else src.field_H_lambda
-=======
             group_key = src.field_func
->>>>>>> 99a0a354
         else:
             group_key = src._object_type
         if group_key not in groups:
