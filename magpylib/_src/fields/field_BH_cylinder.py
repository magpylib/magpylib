"""
Implementations of analytical expressions for the magnetic field of
homogeneously magnetized Cylinders. Computation details in function docstrings.
"""
# pylint: disable = no-name-in-module
import numpy as np
from scipy.special import ellipe
from scipy.special import ellipk

from magpylib._src.fields.special_cel import cel
from magpylib._src.input_checks import check_field_input
from magpylib._src.utility import cart_to_cyl_coordinates
from magpylib._src.utility import cyl_field_to_cart
from magpylib._src.utility import MU0


def fieldB_cylinder_axial(z0: np.ndarray, r: np.ndarray, z: np.ndarray) -> list:
    """
    B-field in Cylindrical CS of Cylinder magnet with homogenous axial unit
    magnetization. The Cylinder axis coincides with the z-axis of the
    CS. The geometric center of the Cylinder is in the origin.

    Implementation from [Derby2009].

    Parameters
    ----------
    dim: ndarray, shape (n,2)
        dimension of cylinder (d, h), diameter and height, in units of mm
    pos_obs: ndarray, shape (n,2)
        position of observer (r,z) in cylindrical coordinates in units of mm

    Returns
    -------
    B-field: ndarray
        B-field array of shape (n,2) in cylindrical coordinates (Br,Bz) in units of mT.
    """
    n = len(z0)

    # some important quantities
    zph, zmh = z + z0, z - z0
    dpr, dmr = 1 + r, 1 - r

    sq0 = np.sqrt(zmh**2 + dpr**2)
    sq1 = np.sqrt(zph**2 + dpr**2)

    k1 = np.sqrt((zph**2 + dmr**2) / (zph**2 + dpr**2))
    k0 = np.sqrt((zmh**2 + dmr**2) / (zmh**2 + dpr**2))
    gamma = dmr / dpr
    one = np.ones(n)

    # radial field (unit polarization)
    Br = (cel(k1, one, one, -one) / sq1 - cel(k0, one, one, -one) / sq0) / np.pi

    # axial field (unit polarization)
    Bz = (
        1
        / dpr
        * (
            zph * cel(k1, gamma**2, one, gamma) / sq1
            - zmh * cel(k0, gamma**2, one, gamma) / sq0
        )
        / np.pi
    )

    return Br, Bz


def fieldH_cylinder_diametral(
    z0: np.ndarray,
    r: np.ndarray,
    phi: np.ndarray,
    z: np.ndarray,
) -> np.ndarray:
    """
    H-field in Cylindrical CS of Cylinder magnet with homogenous
    diametral unit magnetization. The Cylinder axis coincides with the z-axis of the
    CS. The geometric center of the Cylinder is in the origin.

    Implementation from [Rauber2021].

    H-Field computed analytically via the magnetic scalar potential. Final integration
    reduced to complete elliptic integrals.

    Numerical Instabilities: See discussion on GitHub.

    Parameters
    ----------
    dim: ndarray, shape (n,2)
        dimension of cylinder (d, h), diameter and height, in units of mm
    tetta: ndarray, shape (n,)
        angle between magnetization vector and x-axis in [rad]. M = (cos(tetta), sin(tetta), 0)
    obs_pos: ndarray, shape (n,3)
        position of observer (r,phi,z) in cylindrical coordinates in units of mm and rad

    Returns
    -------
    H-field: ndarray
        H-field array of shape (n,3) in cylindrical coordinates (Hr, Hphi, Hz) in units of kA/m.
    """
    # pylint: disable=too-many-statements

    n = len(z0)

    # allocate to treat small r special cases
    Hr, Hphi, Hz = np.empty((3, n))

    # compute repeated quantities for all cases
    zp = z + z0
    zm = z - z0

    zp2 = zp**2
    zm2 = zm**2
    r2 = r**2

    # case small_r: numerical instability of general solution
    mask_small_r = r < 0.05
    mask_general = ~mask_small_r
    if np.any(mask_small_r):
        phiX = phi[mask_small_r]
        zpX, zmX = zp[mask_small_r], zm[mask_small_r]
        zp2X, zm2X = zp2[mask_small_r], zm2[mask_small_r]
        rX, r2X = r[mask_small_r], r2[mask_small_r]

        # taylor series for small r
        zpp = zp2X + 1
        zmm = zm2X + 1
        sqrt_p = np.sqrt(zpp)
        sqrt_m = np.sqrt(zmm)

        frac1 = zpX / sqrt_p
        frac2 = zmX / sqrt_m

        r3X = r2X * rX
        r4X = r3X * rX
        r5X = r4X * rX

        term1 = frac1 - frac2
        term2 = (frac1 / zpp**2 - frac2 / zmm**2) * r2X / 8
        term3 = (
            ((3 - 4 * zp2X) * frac1 / zpp**4 - (3 - 4 * zm2X) * frac2 / zmm**4)
            / 64
            * r4X
        )

        Hr[mask_small_r] = -np.cos(phiX) / 4 * (term1 + 9 * term2 + 25 * term3)

        Hphi[mask_small_r] = np.sin(phiX) / 4 * (term1 + 3 * term2 + 5 * term3)

        Hz[mask_small_r] = (
            -np.cos(phiX)
            / 4
            * (
                rX * (1 / zpp / sqrt_p - 1 / zmm / sqrt_m)
                + 3
                / 8
                * r3X
                * (
                    (1 - 4 * zp2X) / zpp**3 / sqrt_p
                    - (1 - 4 * zm2X) / zmm**3 / sqrt_m
                )
                + 15
                / 64
                * r5X
                * (
                    (1 - 12 * zp2X + 8 * zp2X**2) / zpp**5 / sqrt_p
                    - (1 - 12 * zm2X + 8 * zm2X**2) / zmm**5 / sqrt_m
                )
            )
        )

        # if there are small_r, select the general/case variables
        # when there are no small_r cases it is not necessary to slice with [True, True, Tue,...]
        phi = phi[mask_general]
        n = len(phi)
        zp, zm = zp[mask_general], zm[mask_general]
        zp2, zm2 = zp2[mask_general], zm2[mask_general]
        r, r2 = r[mask_general], r2[mask_general]

    if np.any(mask_general):
        rp = r + 1
        rm = r - 1
        rp2 = rp**2
        rm2 = rm**2

        ap2 = zp2 + rm**2
        am2 = zm2 + rm**2
        ap = np.sqrt(ap2)
        am = np.sqrt(am2)

        argp = -4 * r / ap2
        argm = -4 * r / am2

        # special case r=r0 : indefinite form
        #   result is numerically stable in the vicinity of of r=r0
        #   so only the special case must be caught (not the surroundings)
        mask_special = rm == 0
        argc = np.ones(n) * 1e16  # should be np.Inf but leads to 1/0 problems in cel
        argc[~mask_special] = -4 * r[~mask_special] / rm2[~mask_special]
        # special case 1/rm
        one_over_rm = np.zeros(n)
        one_over_rm[~mask_special] = 1 / rm[~mask_special]

        elle_p = ellipe(argp)
        elle_m = ellipe(argm)
        ellk_p = ellipk(argp)
        ellk_m = ellipk(argm)
        onez = np.ones(n)
        ellpi_p = cel(np.sqrt(1 - argp), 1 - argc, onez, onez)  # elliptic_Pi
        ellpi_m = cel(np.sqrt(1 - argm), 1 - argc, onez, onez)  # elliptic_Pi

        # compute fields
        Hr[mask_general] = (
            -np.cos(phi)
            / (4 * np.pi * r2)
            * (
                -zm * am * elle_m
                + zp * ap * elle_p
                + zm / am * (2 + zm2) * ellk_m
                - zp / ap * (2 + zp2) * ellk_p
                + (zm / am * ellpi_m - zp / ap * ellpi_p) * rp * (r2 + 1) * one_over_rm
            )
        )

        Hphi[mask_general] = (
            np.sin(phi)
            / (4 * np.pi * r2)
            * (
                +zm * am * elle_m
                - zp * ap * elle_p
                - zm / am * (2 + zm2 + 2 * r2) * ellk_m
                + zp / ap * (2 + zp2 + 2 * r2) * ellk_p
                + zm / am * rp2 * ellpi_m
                - zp / ap * rp2 * ellpi_p
            )
        )

        Hz[mask_general] = (
            -np.cos(phi)
            / (2 * np.pi * r)
            * (
                +am * elle_m
                - ap * elle_p
                - (1 + zm2 + r2) / am * ellk_m
                + (1 + zp2 + r2) / ap * ellk_p
            )
        )

    return Hr, Hphi, Hz


# CORE
def magnet_cylinder_field(
    *,
    field: str,
    observers: np.ndarray,
<<<<<<< HEAD
    dimensions: np.ndarray,
    polarizations: np.ndarray,
    in_out="auto",
=======
    dimension: np.ndarray,
    polarization: np.ndarray,
>>>>>>> 9c0752b5
) -> np.ndarray:
    """Magnetic field of homogeneously magnetized cylinders.

    The cylinder axis coincides with the z-axis and the geometric center of the
    cylinder lies in the origin.

    SI units are used for all inputs and outputs.

    Parameters
    ----------
    field: str, default=`'B'`
        If `field='B'` return B-field in units of T, if `field='H'` return H-field
        in units of A/m.

    observers: ndarray, shape (n,3)
        Observer positions (x,y,z) in Cartesian coordinates in units of m.

    dimension: ndarray, shape (n,2)
        Cylinder dimension (d,h) with diameter d and height h in units of m.

    polarization: ndarray, shape (n,3)
        Magnetic polarization vectors in units of T.

    Returns
    -------
    B-field or H-field: ndarray, shape (n,3)
        B- or H-field of magnet in Cartesian coordinates in units of T or A/m.

    Examples
    --------
    Compute the B-field of two different cylinder magnets at position (1,0,0).

    >>> import numpy as np
    >>> import magpylib as magpy
    >>> B = magpy.core.magnet_cylinder_field(
    >>>     field='B',
    >>>     observers=np.array([(1,0,0), (1,0,0)]),
    >>>     dimension=np.array([(1,1), (1,3)]),
    >>>     polarization=np.array([(0,0,1), (.5,0,.5)]),
    >>> )
    >>> print(B)
    [[ 0.          0.         -0.05185272]
     [ 0.06821654  0.         -0.01576545]]

    Notes
    -----
    Advanced unit use: The input unit of magnetization and polarization
    gives the output unit of H and B. All results are independent of the
    length input units. One must be careful, however, to use consistently
    the same length unit throughout a script.

    Axial implementation based on

    Derby: American Journal of Physics 78.3 (2010): 229-235.

    Diametral implementation based on

    Caciagli: Journal of Magnetism and Magnetic Materials 456 (2018): 423-432.

    Leitner/Rauber/Orter: WIP
    """

    check_field_input(field)

    # transform to Cy CS --------------------------------------------
    r, phi, z = cart_to_cyl_coordinates(observers)
    r0, z0 = dimension.T / 2

    # scale invariance (make dimensionless)
    r = np.copy(r / r0)
    z = np.copy(z / r0)
    z0 = np.copy(z0 / r0)

    # allocate field vectors ----------------------------------------
    Br, Bphi, Bz = np.zeros((3, len(r)))

<<<<<<< HEAD
    if in_out == "auto":
        # inside/outside
        mask_between_bases = np.abs(z) <= z0  # in-between top and bottom plane
        mask_inside_hull = r <= 1  # inside Cylinder hull plane
        mask_inside = mask_between_bases & mask_inside_hull

        # special case: on Cylinder edge
        mask_on_hull = np.isclose(r, 1, rtol=1e-15, atol=0)  # on Cylinder hull plane
        mask_on_bases = np.isclose(abs(z), z0, rtol=1e-15, atol=0)  # on top or bottom plane
        mask_not_on_edge = ~(mask_on_hull & mask_on_bases)
    else:
        mask_inside = np.full(len(observers), in_out == "inside")
        mask_not_on_edge = np.full(len(observers), True)
    # axial/transv polarization cases
    pol_x, pol_y, pol_z = polarizations.T
    mask_pol_tv = (pol_x != 0) | (pol_y != 0)
    mask_pol_ax = pol_z != 0
=======
    # create masks to distinguish between cases ---------------------
    m0 = np.isclose(r, 1, rtol=1e-15, atol=0)  # on Cylinder hull plane
    m1 = np.isclose(abs(z), z0, rtol=1e-15, atol=0)  # on top or bottom plane
    m2 = np.abs(z) <= z0  # in-between top and bottom plane
    m3 = r <= 1  # inside Cylinder hull plane

    # special case: mag = 0
    mask0 = np.linalg.norm(polarization, axis=1) == 0
>>>>>>> 9c0752b5

    # special case: pol = 0
    mask_pol_not_null = mask_pol_not_null = ~(
        (pol_x == 0) * (pol_y == 0) * (pol_z == 0)
    )

    # general case
<<<<<<< HEAD
    mask_gen = mask_pol_not_null & mask_not_on_edge
=======
    mask_gen = ~mask0 & ~mask_edge

    # axial/transv polarization cases
    magx, magy, magz = polarization.T
    mask_tv = (magx != 0) | (magy != 0)
    mask_ax = magz != 0

    # inside/outside
    mask_inside = m2 & m3
>>>>>>> 9c0752b5

    # general case masks
    mask_pol_tv = mask_pol_tv & mask_gen
    mask_pol_ax = mask_pol_ax & mask_gen
    mask_inside = mask_inside & mask_gen

    # transversal polarization contributions -----------------------
    if any(mask_pol_tv):
        pol_xy = np.sqrt(pol_x**2 + pol_y**2)[mask_pol_tv]
        tetta = np.arctan2(pol_y[mask_pol_tv], pol_x[mask_pol_tv])
        Br_tv, Bphi_tv, Bz_tv = fieldH_cylinder_diametral(
            z0[mask_pol_tv], r[mask_pol_tv], phi[mask_pol_tv] - tetta, z[mask_pol_tv]
        )

        # add to H-field (inside pol_xy is missing for B !!!)
        Br[mask_pol_tv] += pol_xy * Br_tv
        Bphi[mask_pol_tv] += pol_xy * Bphi_tv
        Bz[mask_pol_tv] += pol_xy * Bz_tv

    # axial polarization contributions -----------------------------
    if any(mask_pol_ax):
        Br_ax, Bz_ax = fieldB_cylinder_axial(
            z0[mask_pol_ax], r[mask_pol_ax], z[mask_pol_ax]
        )
        Br[mask_pol_ax] += pol_z[mask_pol_ax] * Br_ax
        Bz[mask_pol_ax] += pol_z[mask_pol_ax] * Bz_ax

    # transform field to cartesian CS -------------------------------
    Bx, By = cyl_field_to_cart(phi, Br, Bphi)

    # add/subtract Mag when inside for B/H --------------------------
    if field == "B":
        mask_tv_inside = mask_pol_tv * mask_inside
        if any(mask_tv_inside):  # tv computes H-field
            Bx[mask_tv_inside] += pol_x[mask_tv_inside]
            By[mask_tv_inside] += pol_y[mask_tv_inside]
        return np.concatenate(((Bx,), (By,), (Bz,)), axis=0).T
    mask_ax_inside = mask_pol_ax * mask_inside
    if any(mask_ax_inside):  # ax computes B-field
        Bz[mask_ax_inside] -= pol_z[mask_ax_inside]
    return np.concatenate(((Bx,), (By,), (Bz,)), axis=0).T / MU0<|MERGE_RESOLUTION|>--- conflicted
+++ resolved
@@ -253,14 +253,9 @@
     *,
     field: str,
     observers: np.ndarray,
-<<<<<<< HEAD
-    dimensions: np.ndarray,
-    polarizations: np.ndarray,
-    in_out="auto",
-=======
     dimension: np.ndarray,
     polarization: np.ndarray,
->>>>>>> 9c0752b5
+    in_out="auto",
 ) -> np.ndarray:
     """Magnetic field of homogeneously magnetized cylinders.
 
@@ -337,7 +332,6 @@
     # allocate field vectors ----------------------------------------
     Br, Bphi, Bz = np.zeros((3, len(r)))
 
-<<<<<<< HEAD
     if in_out == "auto":
         # inside/outside
         mask_between_bases = np.abs(z) <= z0  # in-between top and bottom plane
@@ -352,19 +346,9 @@
         mask_inside = np.full(len(observers), in_out == "inside")
         mask_not_on_edge = np.full(len(observers), True)
     # axial/transv polarization cases
-    pol_x, pol_y, pol_z = polarizations.T
+    pol_x, pol_y, pol_z = polarization.T
     mask_pol_tv = (pol_x != 0) | (pol_y != 0)
     mask_pol_ax = pol_z != 0
-=======
-    # create masks to distinguish between cases ---------------------
-    m0 = np.isclose(r, 1, rtol=1e-15, atol=0)  # on Cylinder hull plane
-    m1 = np.isclose(abs(z), z0, rtol=1e-15, atol=0)  # on top or bottom plane
-    m2 = np.abs(z) <= z0  # in-between top and bottom plane
-    m3 = r <= 1  # inside Cylinder hull plane
-
-    # special case: mag = 0
-    mask0 = np.linalg.norm(polarization, axis=1) == 0
->>>>>>> 9c0752b5
 
     # special case: pol = 0
     mask_pol_not_null = mask_pol_not_null = ~(
@@ -372,19 +356,7 @@
     )
 
     # general case
-<<<<<<< HEAD
     mask_gen = mask_pol_not_null & mask_not_on_edge
-=======
-    mask_gen = ~mask0 & ~mask_edge
-
-    # axial/transv polarization cases
-    magx, magy, magz = polarization.T
-    mask_tv = (magx != 0) | (magy != 0)
-    mask_ax = magz != 0
-
-    # inside/outside
-    mask_inside = m2 & m3
->>>>>>> 9c0752b5
 
     # general case masks
     mask_pol_tv = mask_pol_tv & mask_gen
