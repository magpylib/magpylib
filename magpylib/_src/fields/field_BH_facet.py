--- conflicted
+++ resolved
@@ -15,7 +15,6 @@
     input shape a,b: (n,3)
     returns: (n, 3)
     """
-<<<<<<< HEAD
     # receives nan values at corners
     with np.errstate(invalid='ignore'):
         result = np.array([
@@ -23,15 +22,6 @@
             a[:,2] * b[:,0] - a[:,0] * b[:,2], 
             a[:,0] * b[:,1] - a[:,1] * b[:,0]
         ])
-=======
-    result = np.array(
-        [
-            a[:, 1] * b[:, 2] - a[:, 2] * b[:, 1],
-            a[:, 2] * b[:, 0] - a[:, 0] * b[:, 2],
-            a[:, 0] * b[:, 1] - a[:, 1] * b[:, 0],
-        ]
-    )
->>>>>>> 391707d4
     return result.T
 
 
