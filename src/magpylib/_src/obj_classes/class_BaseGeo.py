"""BaseGeo class code"""

# pylint: disable=cyclic-import
# pylint: disable=too-many-instance-attributes
# pylint: disable=protected-access

from abc import ABC, abstractmethod

import numpy as np
from scipy.spatial.transform import Rotation as R

from magpylib._src.exceptions import MagpylibBadUserInput
from magpylib._src.input_checks import (
    check_format_input_orientation,
    check_format_input_vector,
)
from magpylib._src.obj_classes.class_BaseTransform import BaseTransform
from magpylib._src.style import BaseStyle
from magpylib._src.utility import add_iteration_suffix


def pad_slice_path(path1, path2):
    """edge-pads or end-slices path 2 to fit path 1 format
    path1: shape (N,x)
    path2: shape (M,x)
    return: path2 with format (N,x)
    """
    delta_path = len(path1) - len(path2)
    if delta_path > 0:
        return np.pad(path2, ((0, delta_path), (0, 0)), "edge")
    if delta_path < 0:
        return path2[-delta_path:]
    return path2


<<<<<<< HEAD
class BaseGeo(BaseTransform):
=======
class BaseGeo(BaseTransform, ABC):
>>>>>>> b92025e0
    """Initializes basic properties inherited by ALL Magpylib objects

    Inherited from BaseTransform
    ----------------------------
    - move()
    - rotate()

    Properties of BaseGeo
    ---------------------
    - parent
    - position
    - orientation
    - volume
    - centroid
    - style

    Methods of BaseGeo
    ------------------
    - __add__()
    - reset_path()
    - copy()

    Note
    ----
    position is a ndarray with shape (3,).

    orientation is a scipy.spatial.transformation.Rotation
    object that gives the relative rotation to the init_state. The
    init_state is defined by how the fields are implemented (e.g.
    cyl upright in xy-plane)

    Both attributes _position and _orientation.as_rotvec() are of shape (N,3),
    and describe a path of length N. (N=1 if there is only one
    object position).
    """

    _style_class = BaseStyle

    def __init__(
        self,
        position=(
            0.0,
            0.0,
            0.0,
        ),
        orientation=None,
        style=None,
        **kwargs,
    ):
        self._style_kwargs = {}
        self._parent = None
        # set _position and _orientation attributes
        self._init_position_orientation(position, orientation)

        if style is not None or kwargs:  # avoid style creation cost if not needed
            self._style_kwargs = self._process_style_kwargs(style=style, **kwargs)

    # static methods ------------------------------------------------
    @staticmethod
    def _process_style_kwargs(style=None, **kwargs):
        if kwargs:
            if style is None:
                style = {}
            style_kwargs = {}
            for k, v in kwargs.items():
                if k.startswith("style_"):
                    style_kwargs[k[6:]] = v
                else:
                    msg = f"__init__() got an unexpected keyword argument {k!r}"
                    raise TypeError(msg)
            style.update(**style_kwargs)
        return style

    # private helper methods ----------------------------------------
    def _init_position_orientation(self, position, orientation):
        """tile up position and orientation input and set _position and
        _orientation at class init. Because position and orientation inputs
        come at the same time, tiling is slightly different then with setters.
        pos: position input
        ori: orientation input
        """

        # format position and orientation inputs
        pos = check_format_input_vector(
            position,
            dims=(1, 2),
            shape_m1=3,
            sig_name="position",
            sig_type="array_like (list, tuple, ndarray) with shape (3,) or (n,3)",
            reshape=(-1, 3),
        )
        oriQ = check_format_input_orientation(orientation, init_format=True)

        # padding logic: if one is longer than the other, edge-pad up the other
        len_pos = pos.shape[0]
        len_ori = oriQ.shape[0]

        if len_pos > len_ori:
            oriQ = np.pad(oriQ, ((0, len_pos - len_ori), (0, 0)), "edge")
        elif len_pos < len_ori:
            pos = np.pad(pos, ((0, len_ori - len_pos), (0, 0)), "edge")

        # set attributes
        self._position = pos
        self._orientation = R.from_quat(oriQ)

    def _validate_style(self, val=None):
        val = {} if val is None else val
        style = self.style  # triggers style creation
        if isinstance(val, dict):
            style.update(val)
        elif not isinstance(val, self._style_class):
            msg = (
                f"Input parameter `style` must be of type {self._style_class}.\n"
                f"Instead received type {type(val)}"
            )
            raise ValueError(msg)
        return style

    # abstract methods that must be implemented by subclasses ------
    @abstractmethod
    def _get_volume(self):
        """
        Calculate and return the volume of the object in units of m³.

        This method must be implemented by all subclasses.

        Returns
        -------
        float
            Volume of the object in m³.
        """

    @abstractmethod
    def _get_centroid(self):
        """
        Calculate and return the centroid of the object in units of m.

        This method must be implemented by all subclasses.

        Returns
        -------
        numpy.ndarray, shape (3,)
            Centroid coordinates [x, y, z] in m.
        """

    # properties ----------------------------------------------------
    @property
    def parent(self):
        """The object is a child of it's parent collection."""
        return self._parent

    @parent.setter
    def parent(self, inp):
        # pylint: disable=import-outside-toplevel
        from magpylib._src.obj_classes.class_Collection import Collection  # noqa: I001, PLC0415

        if isinstance(inp, Collection):
            inp.add(self, override_parent=True)
        elif inp is None:
            if self._parent is not None:
                self._parent.remove(self)
            self._parent = None
        else:
            msg = (
                "Input `parent` must be `None` or a `Collection` object."
                f"Instead received {type(inp)}."
            )
            raise MagpylibBadUserInput(msg)

    @property
    def position(self):
        """
        Object position(s) in the global coordinates in units of m. For m>1, the
        `position` and `orientation` attributes together represent an object path.
        """
        return np.squeeze(self._position)

    @position.setter
    def position(self, inp):
        """
        Set object position-path.

        Use edge-padding and end-slicing to adjust orientation path

        When a Collection position is set, then all children retain their
        relative position to the Collection BaseGeo.

        position: array_like, shape (3,) or (N,3)
            Position-path of object.
        """
        old_pos = self._position

        # check and set new position
        self._position = check_format_input_vector(
            inp,
            dims=(1, 2),
            shape_m1=3,
            sig_name="position",
            sig_type="array_like (list, tuple, ndarray) with shape (3,) or (n,3)",
            reshape=(-1, 3),
        )

        # pad/slice and set orientation path to same length
        oriQ = self._orientation.as_quat()
        self._orientation = R.from_quat(pad_slice_path(self._position, oriQ))

        # when there are children include their relative position
        for child in getattr(self, "children", []):
            old_pos = pad_slice_path(self._position, old_pos)
            child_pos = pad_slice_path(self._position, child._position)
            rel_child_pos = child_pos - old_pos
            # set child position (pad/slice orientation)
            child.position = self._position + rel_child_pos

    @property
    def orientation(self):
        """
        Object orientation(s) in the global coordinates. `None` corresponds to
        a unit-rotation. For m>1, the `position` and `orientation` attributes
        together represent an object path.
        """
        # cannot squeeze (its a Rotation object)
        if len(self._orientation) == 1:  # single path orientation - reduce dimension
            return self._orientation[0]
        return self._orientation  # return full path

    @orientation.setter
    def orientation(self, inp):
        """Set object orientation-path.

        inp: None or scipy Rotation, shape (1,) or (N,)
            Set orientation-path of object. None generates a unit orientation
            for every path step.
        """
        old_oriQ = self._orientation.as_quat()

        # set _orientation attribute with ndim=2 format
        oriQ = check_format_input_orientation(inp, init_format=True)
        self._orientation = R.from_quat(oriQ)

        # pad/slice position path to same length
        self._position = pad_slice_path(oriQ, self._position)

        # when there are children they rotate about self.position
        # after the old Collection orientation is rotated away.
        for child in getattr(self, "children", []):
            # pad/slice and set child path
            child.position = pad_slice_path(self._position, child._position)
            # compute rotation and apply
            old_ori_pad = R.from_quat(np.squeeze(pad_slice_path(oriQ, old_oriQ)))
            child.rotate(
                self.orientation * old_ori_pad.inv(), anchor=self._position, start=0
            )

    @property
    def volume(self):
        """Volume of object in units of m³."""
<<<<<<< HEAD
        # pylint: disable=no-member
        if hasattr(self, "_get_volume") and callable(self._get_volume):
            return self._get_volume()
        msg = f"{self.__class__.__name__} must implement the '_get_volume()' method"
        raise NotImplementedError(msg)  # pragma: no cover
=======
        return self._get_volume()
>>>>>>> b92025e0

    @property
    def centroid(self):
        """Centroid of object in units of m."""
<<<<<<< HEAD
        # pylint: disable=no-member
        if hasattr(self, "_get_centroid") and callable(self._get_centroid):
            return self._get_centroid()
        msg = f"{self.__class__.__name__} must implement the '_get_centroid()' method"
        raise NotImplementedError(msg)  # pragma: no cover
=======
        return self._get_centroid()
>>>>>>> b92025e0

    @property
    def style(self):
        """
        Object style in the form of a BaseStyle object. Input must be
        in the form of a style dictionary.
        """
        if getattr(self, "_style", None) is None:
            self._style = self._style_class()
        if self._style_kwargs:
            style_kwargs = self._style_kwargs.copy()
            self._style_kwargs = {}
            try:
                self._style.update(style_kwargs)
            except (AttributeError, ValueError) as e:
                e.args = (
                    f"{self!r} has been initialized with some invalid style arguments.\n"
                    + str(e),
                )
                raise
        return self._style

    @style.setter
    def style(self, val):
        self._style = self._validate_style(val)

    # public methods ------------------------------------------------
    def reset_path(self):
        """Set object position to (0,0,0) and orientation = unit rotation.

        Returns
        -------
        self: magpylib object

        Examples
        --------
        Demonstration of `reset_path` functionality:

        >>> import magpylib as magpy
        >>> obj = magpy.Sensor(position=(1,2,3))
        >>> obj.rotate_from_angax(45, 'z')
        Sensor...
        >>> print(obj.position)
        [1. 2. 3.]
        >>> print(obj.orientation.as_euler('xyz', degrees=True))
        [ 0.  0. 45.]

        >>> obj.reset_path()
        Sensor(id=...)
        >>> print(obj.position)
        [0. 0. 0.]
        >>> print(obj.orientation.as_euler('xyz', degrees=True))
        [0. 0. 0.]
        """
        self.position = (0, 0, 0)
        self.orientation = None
        return self

    def copy(self, **kwargs):
        """Returns a copy of the current object instance. The `copy` method returns a deep copy of
        the object, that is independent of the original object.

        Parameters
        ----------
        kwargs: dict
            Keyword arguments (for example `position=(1,2,3)`) are applied to the copy.

        Examples
        --------
        Create a `Sensor` object and copy to an another position:

        >>> import magpylib as magpy
        >>> sens1 = magpy.Sensor(style_label='sens1')
        >>> sens2 = sens1.copy(position=(2,6,10), style_label='sens2')
        >>> print(f"Instance {sens1.style.label} with position {sens1.position}.")
        Instance sens1 with position [0. 0. 0.].
        >>> print(f"Instance {sens2.style.label} with position {sens2.position}.")
        Instance sens2 with position [ 2.  6. 10.].
        """
        # pylint: disable=import-outside-toplevel
        from copy import deepcopy  # noqa: PLC0415

        # avoid deepcopying the deep dependency upwards the tree structure
        if self.parent is not None:
            # using private attributes to avoid triggering `.add` method (see #530 bug)
            parent = self._parent
            self._parent = None
            obj_copy = deepcopy(self)
            self._parent = parent
        else:
            obj_copy = deepcopy(self)

        if getattr(self, "_style", None) is not None or bool(
            getattr(self, "_style_kwargs", False)
        ):
            # pylint: disable=no-member
            label = self.style.label
            if label is None:
                label = f"{type(self).__name__}_01"
            else:
                label = add_iteration_suffix(label)
            obj_copy.style.label = label
        style_kwargs = {}
        for k, v in kwargs.items():
            if k.startswith("style"):
                style_kwargs[k] = v
            else:
                setattr(obj_copy, k, v)
        if style_kwargs:
            style_kwargs = self._process_style_kwargs(**style_kwargs)
            obj_copy.style.update(style_kwargs)
        return obj_copy

    # dunders -------------------------------------------------------
    def __add__(self, obj):
        """Add up sources to a Collection object.

        Returns
        -------
        Collection: Collection
        """
        # pylint: disable=import-outside-toplevel
        from magpylib import Collection  # noqa: PLC0415

        return Collection(self, obj)<|MERGE_RESOLUTION|>--- conflicted
+++ resolved
@@ -33,11 +33,7 @@
     return path2
 
 
-<<<<<<< HEAD
-class BaseGeo(BaseTransform):
-=======
 class BaseGeo(BaseTransform, ABC):
->>>>>>> b92025e0
     """Initializes basic properties inherited by ALL Magpylib objects
 
     Inherited from BaseTransform
@@ -296,28 +292,12 @@
     @property
     def volume(self):
         """Volume of object in units of m³."""
-<<<<<<< HEAD
-        # pylint: disable=no-member
-        if hasattr(self, "_get_volume") and callable(self._get_volume):
-            return self._get_volume()
-        msg = f"{self.__class__.__name__} must implement the '_get_volume()' method"
-        raise NotImplementedError(msg)  # pragma: no cover
-=======
         return self._get_volume()
->>>>>>> b92025e0
 
     @property
     def centroid(self):
         """Centroid of object in units of m."""
-<<<<<<< HEAD
-        # pylint: disable=no-member
-        if hasattr(self, "_get_centroid") and callable(self._get_centroid):
-            return self._get_centroid()
-        msg = f"{self.__class__.__name__} must implement the '_get_centroid()' method"
-        raise NotImplementedError(msg)  # pragma: no cover
-=======
         return self._get_centroid()
->>>>>>> b92025e0
 
     @property
     def style(self):
