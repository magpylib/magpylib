---
jupytext:
  text_representation:
    extension: .md
    format_name: myst
    format_version: 0.13
<<<<<<< HEAD
    jupytext_version: 1.14.4
=======
    jupytext_version: 1.14.0
>>>>>>> 320fa243
kernelspec:
  display_name: Python 3
  language: python
  name: python3
---

# Magnetic field lines

In this example we model the **magnetic field of a coil**, and show how to display it with spectacular **field line** representations.

## Coil models

**Model 1:** The coil consists of multiple windings, each of which can be modeled with a circular current loop which is realized by the `Loop` class. The individual windings are combined into a `Collection` which itself behaves like a single magnetic field source.

```{code-cell} ipython3
import numpy as np
import magpylib as magpy

coil1 = magpy.Collection()
for z in np.linspace(-8, 8, 16):
    winding = magpy.current.Loop(
        current=100,
        diameter=10,
        position=(0,0,z),
    )
    coil1.add(winding)

coil1.show()
```

**Model 2:** The coil is in reality more like a spiral, which can be modeled using the `Line` class. However, a good spiral approximation requires many small line segments, which makes the computation slower.

```{code-cell} ipython3
import numpy as np
import magpylib as magpy

ts = np.linspace(-8, 8, 1000)
vertices = np.c_[5*np.cos(ts*2*np.pi), 5*np.sin(ts*2*np.pi), ts]
coil2 = magpy.current.Line(
    current=100,
    vertices=vertices
)

coil2.show()
```

## Matplotlib streamplot

Streamplot from Matplotlib is a powerful tool to outline the field lines. However, it must be understood that streamplot shows only a projection of the field onto the observation plane. All field components that point out of the plane become invisible. In out example we choose symmetry planes, where the perpendicular component is negligible.

```{code-cell} ipython3
import matplotlib.pyplot as plt

fig, [ax1,ax2] = plt.subplots(1, 2, figsize=(13,5))

# create grid
ts = np.linspace(-20, 20, 20)
grid = np.array([[(x,0,z) for x in ts] for z in ts])

# compute and plot field of coil1
B = magpy.getB(coil1, grid)
Bamp = np.linalg.norm(B, axis=2)
Bamp /= np.amax(Bamp)

sp = ax1.streamplot(
    grid[:,:,0], grid[:,:,2], B[:,:,0], B[:,:,2],
    density=2,
    color=Bamp,
    linewidth=np.sqrt(Bamp)*3,
    cmap='coolwarm',
)

# compute and plot field of coil2
B = magpy.getB(coil2, grid)
Bamp = np.linalg.norm(B, axis=2)
Bamp /= np.amax(Bamp)

cp = ax2.contourf(
    grid[:,:,0], grid[:,:,2], Bamp,
    levels=100,
    cmap='coolwarm',
)
ax2.streamplot(
    grid[:,:,0], grid[:,:,2], B[:,:,0], B[:,:,2],
    density=2,
    color='black',
)

# figure styling
ax1.set(
    title='Magnetic field of coil1',
    xlabel='x-position [mm]',
    ylabel='z-position [mm]',
    aspect=1,
)
ax2.set(
    title='Magnetic field of coil2',
    xlabel='x-position [mm]',
    ylabel='z-position [mm]',
    aspect=1,
)

plt.colorbar(sp.lines, ax=ax1, label='[mT]')
plt.colorbar(cp, ax=ax2, label='[mT]')

plt.tight_layout()
plt.show()
```

## Pyvista streamlines

[Pyvista](https://docs.pyvista.org/) is an incredible VTK based tool for 3D plotting and mesh analysis.

The following example shows how to compute and display 3D field lines of `coil1` with Pyvista. To run this example, the user must install Pyvista (`pip install pyvista`). By removing the command `jupyter_backend='static'` in `show`, the 3D figure becomes interactive.

```{code-cell} ipython3
import numpy as np
import magpylib as magpy
import pyvista as pv

pv.set_jupyter_backend('panel') # improve rending in a jupyter notebook

coil1 = magpy.Collection()
for z in np.linspace(-8, 8, 16):
    winding = magpy.current.Loop(
        current=100,
        diameter=10,
        position=(0,0,z),
    )
    coil1.add(winding)

grid = pv.UniformGrid(
    dimensions=(41, 41, 41),
    spacing=(2, 2, 2),
    origin=(-40, -40, -40),
)

# compute B-field and add as data to grid
grid['B'] = coil1.getB(grid.points)

# compute field lines
seed = pv.Disc(inner=1, outer=5.2, r_res=3, c_res=12)
strl = grid.streamlines_from_source(
    seed,
    vectors='B',
    max_time=180,
    initial_step_length=0.01,
    integration_direction='both',
)

# create plotting scene
pl = pv.Plotter()

# add field lines and legend to scene
legend_args = {
    'title': 'B [mT]',
    'title_font_size': 20,
    'color': 'black',
    'position_y': 0.25,
    'vertical': True,
}

# draw coils
magpy.show(coil1, canvas=pl, backend='pyvista')

# add streamlines
pl.add_mesh(
    strl.tube(radius=.2),
    cmap="bwr",
    scalar_bar_args=legend_args,
)
# display scene
pl.camera.position=(160, 10, -10)
pl.set_background("white")
pl.show()
```<|MERGE_RESOLUTION|>--- conflicted
+++ resolved
@@ -4,11 +4,7 @@
     extension: .md
     format_name: myst
     format_version: 0.13
-<<<<<<< HEAD
     jupytext_version: 1.14.4
-=======
-    jupytext_version: 1.14.0
->>>>>>> 320fa243
 kernelspec:
   display_name: Python 3
   language: python
