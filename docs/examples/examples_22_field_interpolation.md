--- conflicted
+++ resolved
@@ -69,14 +69,8 @@
         rgi = RegularGridInterpolator((X, Y, Z), f.reshape(nx, ny, nz), **kwargs)
         field_interp.append(rgi)
 
-<<<<<<< HEAD
-    def field_func(field, observer):
-        if field=='B':
-            return np.array([field(observer) for field in field_interp]).T
-=======
     def field_func(field, observers):
         return np.array([f(observers) for f in field_interp]).T
->>>>>>> 45441ed9
     return field_func
 ```
 
