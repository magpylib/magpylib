--- conflicted
+++ resolved
@@ -7,7 +7,6 @@
 
 In this part of the documentation the fundamental structure of the magpylib library is detailed.
 
-<<<<<<< HEAD
 - Content
   - [Package Structure](#package-structure)
   - [Units and IO Types](#units-and-io-types)
@@ -23,23 +22,7 @@
       - [Complex Magnet Geometries](#complex-magnet-geometries)
       - [Display Collection Graphically](#display-collection-graphically)
   - [Math Package](#math-package)
-=======
-- [Library Documentation](#Library-Documentation)
-  - [Package Structure](#Package-Structure)
-  - [Units and IO Types](#Units-and-IO-Types)
-  - [The Source Class](#The-Source-Class)
-    - [Source Attributes and Initialization](#Source-Attributes-and-Initialization)
-      - [Position and Orientation](#Position-and-Orientation)
-      - [Geometry and Excitation](#Geometry-and-Excitation)
-    - [Methods for Geometric Manipulation](#Methods-for-Geometric-Manipulation)
-    - [Calculating the Magnetic Field](#Calculating-the-Magnetic-Field)
-  - [The Collection Class](#The-Collection-Class)
-      - [Constructing Collections](#Constructing-Collections)
-      - [Common Manipulation and total Magnetic Field](#Common-Manipulation-and-total-Magnetic-Field)
-      - [Complex Magnet Geometries](#Complex-Magnet-Geometries)
-      - [Display Collection Graphically](#Display-Collection-Graphically)
-  - [Math Package](#Math-Package)
->>>>>>> 2004dd90
+
 
 ## Package Structure
 
