--- conflicted
+++ resolved
@@ -126,11 +126,7 @@
 
 ### Multiprocessing
 
-<<<<<<< HEAD
-One of the greatest strengths of the analytical approach is that all desired points of a field computation may be done in parallel, reducing computation overhead.
-=======
-The indepence of the analytical solution makes it possible to simulataneously run all `getB` functions (for different sources and positions) at the same time. The option for multi processing is implemented directly in the `getBsweep` function which is demonstrated in this example.
->>>>>>> 7ce9ca19
+The independence of the analytical solution makes it possible to simulataneously run all `getB` functions (for different sources and positions) at the same time. The option for multi processing is implemented directly in the `getBsweep` function which is demonstrated in this example.
 
 ```eval_rst
 
