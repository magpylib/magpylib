--- conflicted
+++ resolved
@@ -163,9 +163,5 @@
 # uv
 uv.lock
 
-<<<<<<< HEAD
-# VS Code settings
-=======
 # vscode
->>>>>>> 912da6a3
 .vscode/